# ChangeLog

## _Under development_

<<<<<<< HEAD
- `Framework`
    - `#audit_page` -- Updated to perform DOM/JS/AJAX analysis on the page and
        feed DOM page snapshots and new paths back to the `Framework`.
- `Element`
    - Cleaned up initializers.
        - Now passed a single Hash argument with configuration options.
    - `Capabilities::Auditable`
        - Removed `#use_anonymous_auditor`
        - `#auditable` => `#inputs`
        - `#orig` => `#original`
        - `#opts` => `#audit_options`
        - `#audit` - Callback now get passed the HTTP response and element mutation
            instead of response, audit options and mutation -- options can now be
            accessed via the element's `#audit_options` attribute.
        - `Timeout` -- General refactoring and code cleanup.
        - `RDiff` => `Differential`
- `RPC::Server`
    - `Dispatcher`
        - `#dispatch` -- Returns `false` when the pool is empty as a signal to check
            back later.
    - `Instance`
        - Removed `#output`.
    - `Framework`
        - Removed `#output`.
        - `#progress` -- Removed `:messages`.
- `HTTP` expanded to be a complete wrapper around Typhoeus, providing:
    - `Headers`
    - `Message`
    - `Request`
    - `Response`
    - `Client`
        - `#request` options:
            - `:params` => `:parameters`
            - `:async` => `:mode` (with values of `:async` and `:sync`)
            - Added `:http_max_response_size`.
    - `ProxyServer` -- Moved the proxy server out of the `Proxy` plugin and
        updated it to work with `Arachni::HTTP` objects.
- `Browser` -- Real browser driver providing DOM/JS/AJAX support.
- `BrowserCluster` -- Maintains a pool of `Arachni::Browser` instances
    and distributes the analysis workload of multiple resources.
- `Page`
    - Cleaned-up attributes.
    - Attributes (`#links`, `#forms`, `#paths` etc.) are lazy-parsed on-demand.
    - Added:
        - `#response` -- Associated `HTTP::Response`.
        - `#dom` -- Associated `Arachni::Page::DOM`.
- `Page::DOM` -- Static DOM snapshot as computed by a real browser.
- `Parser` -- Updated to **only** operate under the context of the
    `HTTP::Response` with which it was initialized -- no longer supports parsing
    data from external sources.
- `Options` -- Rewritten with renamed option names and grouped relevant options together.
- Reports
    - Removed `metareport`.
- Plugins
    - `resolver` -- Removed as the report now contains that information in the
        responses associated with each issue.
    - `proxy`
        - Updated to use `HTTP::ProxyServer`.
- Path extractors
    - Added:
        - Extract partial paths from HTML comments (`comments`).
        - `script` - Extract partial paths from scripts.
- Moved all Framework components (`modules`, `plugins`, `reports`, etc.)
    under `components/`.
- Renamed `modules` to `checks`, also:
    - _Audit_ checks renamed to _Active_ checks.
    - _Recon_ checks renamed to _Passive_ checks.
- Checks
    - Active
        - `xss` -- Added support for Browser-based taint-analysis.
        - `xss_script_context` -- Added support for Browser-based taint-analysis.
            - Renamed from `xss_script_tag`.

## 0.4.6
=======
## 0.4.6 _(January 1, 2014)_
>>>>>>> b9bfd5ad

- CLI user interfaces
    - `--lsmod`
        - Longer pauses every 3 modules, it lists all of them at once.
        - Updated to show the _Severity_ of the issues the module logs.
    - `Ctrl+C` screen optimized to use less resources when printing scan data.
- Options
    - `--cookie-string` -- Updated to also handle cookies in the form of `Set-Cookie` headers.
    - Added:
        - `--external-address` -- The external address of a Dispatcher.
        - `--http-queue-size` -- Maximum amount of requests to keep in the queue,
            bigger size means better scheduling and better performance, smaller
            means less RAM consumption.
- `Session`
    - `#ensure_logged_in` -- Retry on login failure.
- `Spider`
    - Don't apply scope restrictions to the seed URL.
- `Framework`
    - Audit
        - Stored pages are now offloaded to disk to lower RAM consumption.
- `Trainer`
    - `#push` -- Prints verbose messages in cases of scope violations.
- `HTTP`
    - Maximum request-queue size lowered from 5000 to 500, to decrease RAM usage
        by preventing the storage of large amounts of requests for extended periods of time.
    - Updated to use the new `Support::Signature` class for custom-404 signatures.
- `RPC::Server::Dispatcher`
    - Now supports specifying an external address to allow for deployments behind NATs.
- `Element::Capabilities::Auditable::RDiff`
    - Updated to use the new `Support::Signature` class to perform response body comparisons.
    - Updated the algorithm to use a `false` as the control.
    - Added integrity check for the analysis process.
    - Optimized scheduling of data gathering.
    - Reduced total amount of performed requests.
    - Massively reduced RAM consumption for data storage and analysis.
- `Element::Capabilities::Auditable::Timeout`
    - Updated the algorithm to use an approximated web application processing
        time instead of the HTTP timeout based on the total request-response process.
    - Made analysis corruption checks more stringent to diminish the chances of
        false positives.
    - Fixed bug causing non-vetted inputs to reach the final stages of analysis
        which sometimes resulted in false positives.
    - Added a cool-off period after Phase 2 to ensure webapp responsiveness post-attack.
    - Improved status messages.
- `Element::Capabilities::Auditable::Taint`
    - Added longest-word-optimization -- Checks if the longest word of a regexp
        exists in the response body prior to matching the full-blown regexp.
- `Element::Capabilities::Auditable#audit`
    - Added option `:skip_like`, accepting blocks used to filter the mutations
        about to be audited.
    - Fixed bug causing audits with constantly changing tokens to fail.
    - Updated to use `#each_mutation` instead of `#mutations`.
- `Element::Capabilities::Mutable`
    - Added `#each_mutation` to generate mutations on the fly instead of relying
        on `#mutations` to generate an array of mutations.
    - Updated `#mutations` to delegate to `#each_mutation`.
- `Element::Cookie#encode`
    - Allow `=` to remain un-encoded in the cookie value.
- `Element::Form` -- Buttons are now treated as inputs as well.
- `Options#load` -- Updated to support serialized `Hash` objects.
- Added `Support::Signature` -- Signature class used to generate and refine signatures
    from `String` objects.
- Modules
    - Audit
        - `path_traversal` -- Updated to use double-slashes for *nix payloads.
        - `file_inclusion` -- Added evasive payloads using '\'.
        - `source_code_disclosure`
            - Increased coverage by following the directory tree of each file one
                level at a time.
        - `xss_script_tag` -- Updated to check for the existence of encoding operations.
        - `sqli`
            - Updated to cache the compiled regular expressions.
            - Updated to use the longest-word-optimization of the taint analysis
                implementation for faster analysis.
        - `sqli_blind_rdiff`
            - Massively reduced injected payloads.
        - `os_cmd_injection_timing` -- Decreased the time delay.
    - Recon
        - `localstart_asp`
            - Check for an ASP platform instead of a Windows one.
            - Fixed `LocalJumpError`.
- Plugins
    - `autologin`
        - Changed `print_bad` to `print_error` so that errors are written to the
            error log.
        - Scan remains paused and awaits user action upon failure.
    - `proxy`
        - Updated request URL encoding to handle malformed URLs.
        - Disabled reverse DNS lookup on requests to increase performance.
    - `content_types` -- Moved out of `defaults/'.
    - `cookie_collector`
        - Added `filter` option used to determine which cookies to log based on
            a pattern matched against cookie names.
- Reports -- Added `content_type` to all reports with `outfile` option in `.info`.
    - `xml` -- Escaped parameter values in XML report.

## 0.4.5.2 _(September 18, 2013)_

- `gemspec`
    - Added `bundler` as a runtime dependency.
- Path extractors
    - Removed:
        - `comments` -- Extracts partial paths from HTML comments.
            - Could cause infinite crawls, pending further research.

## 0.4.5.1 _(September 14, 2013)_

- `Element::Capabilities::Auditable::Taint`
    - Fixed bug appearing when modules don't have per-platform payloads.

## 0.4.5 _(September 12, 2013)_

- `Element::Capabilities::Auditable::Taint`
    - Patterns can now be per-platform which results in improved fingerprinting
        during the audit phase and less CPU stress when analyzing responses.
- Modules
    - Audit
        - Path traversal (`path_traversal`)
            - Updated `/etc/passwd` signatures to be more generic.
            - Updated MS Windows payloads to include dot truncation.
            - Detection patterns organized per platform.
            - Moved non-traversal payloads to the `file_inclusion` module.
        - SQL Injection (`sqli`)
            - Added support for:
                - Firebird
                - SAP Max DB
                - Sybase
                - Frontbase
                - IngresDB
                - HSQLDB
                - MS Access
        - OS command injection (`os_cmd_injection`)
            - Detection patterns organized per platform.
        - Added:
            - File inclusion (`file_inclusion`) -- Extracted from `path_traversal`.
                - Uses common server-side files and errors to identify issues.
    - Recon
        - Added:
            - localstart.asp (`localstart_asp`)
                - Checks if `localstart.asp` is accessible.
- Plugins
    - Added:
        - Uncommon headers (`uncommon_headers`) -- Logs uncommon headers.

## 0.4.3.2 _(July 16, 2013)_

- Plugins
    - Proxy -- Fixed bug causing it to ignore the shutdown URL.

## 0.4.3.1 _(July 14, 2013)_

- `Session#find_login_form` -- Stores cookies set by the page containing the login form.
- Plugins
    - AutoLogin -- All responses now update the framework cookies.
    - Proxy -- Fixed out-of-scope error for `TemplateScope` helper class.
- Modules
    - Audit
        - Path traversal (`path_traversal`)
            - Added more fingerprints for `/etc/passwd`.

## Version 0.4.3 _(July 06, 2013)_

- RPC protocol
    - YAML serialization switched from `Syck` to `Psych` (the current Ruby default).
- Executables:
    - Added `arachni_multi`
        - Spawns and controls an `RPC::Server::Instance` process in order to
            provide access to RPC-only features such as multi-Instance scans
            **without** requiring a Dispatcher.
- CLI
    - Added platform fingerprinting options:
        - `--lsplat` -- Lists all available platforms.
        - `--no-fingerprinting` -- Disables platform fingerprinting.
        - `--platforms` -- Allows for user specified platforms.
    - RPC client
        - Added the `--grid-mode` option to allow the user to choose between:
            - Load-balancing -- Slaves will be provided by the least burdened
                Grid Dispatchers.
            - Load balancing **with** line-aggregation -- In addition to balancing,
                slaves will all be from Dispatchers with unique bandwidth Pipe-IDs
                to result in application-level line-aggregation.
- Added modular `Page` fingeprinting, via `fingerprinter` components, identifying:
    - Operating systems
        - BSD
        - Linux
        - Unix
        - Windows
        - Solaris
    - Web servers
        - Apache
        - IIS
        - Nginx
        - Tomcat
        - Jetty
    - Programming languages
        - PHP
        - ASP
        - ASPX
        - JSP
        - Python
        - Ruby
    - Frameworks
        - Rack
- `HTTP`
    - `Accept-Encoding` set to `gzip, deflate` by default.
- `Parser`
    - Now fingerprints the pages it returns.
- `Framework`
    - Removed the following deprecated aliases:
        - `:resume!` -- Only use `resume` from now on.
        - `:pause!` -- Only use `pause` from now on.
        - `:clean_up!` -- Only use `clean_up` from now on.
    - Added `#list_platforms`.
- `Spider`
    - Optimized path de-duplication.
    - Paths-list synchronized using a `Mutex` to prevent issues when running as
        part of a multi-Instance operation.
- `RPC::Server::Instance`
    - Removed the following deprecated aliases:
        - `:shutdown!` -- Only use `shutdown` from now on.
    - Added preliminary support for UNIX sockets.
    - Added `#list_platforms`.
- `Module::Auditor`
    - Having access to the `Framework` is now required and guaranteed.
- `Element::Capabilities::Auditable`
    - Out of scope elements are now visible in order to allow access to 3rd
        party resources like Single Sign-On services.
    - All audit methods return `false` when the element is out of the scan's scope.
    - `#anonymous_auditor` now instantiates a `Framework`.
    - Added `#skip_like` method to be passed blocks deciding what elements should
        not be audited.
    - `#audit`
        - Updated to support the following payload types:
            - `Array` -- Array of payloads to be injected.
            - `Hash` -- Array of payloads to be injected per platform.
- Grid
    - `RPC::Server::Dispatcher#dispatch`
        - When the Dispatcher is a Grid member, it returns an Instance from the least
            burdened Grid member by default, thus allowing for easy load-balancing.
- Multi-Instance scans
    - Instances now communicate via UNIX domain sockets when all of them are on
        the same host, to avoid TCP/IP overhead for IPC.
    - `RPC::Server::Instance#scan`
        - Added `grid_mode` option:
            - `:balance` -- Slaves will be provided by the least burdened
                Grid Dispatchers.
            - `:aggregate` -- In addition to balancing, slaves will all be from
                Dispatchers with unique bandwidth Pipe-IDs to result in
                application-level line-aggregation.
    - `RPC::Server::Framework`
        - No longer performs a multi-Instance scan when its Dispatcher is a Grid
            member. The `grid` or `grid_mode` options need to be set explicitly,
            along with a `spawns` option value of 1 and higher.
        - General code cleanup.
            - Multi-Instance code moved under the `RPC::Server::Framework::MultiInstance`
                module which concentrates multi-Instance code and pulls in the
                following modules:
                - `RPC::Server::Framework::Slave` -- Holds API and utilities for
                    slave instances.
                - `RPC::Server::Framework::Master` -- Holds API and utilities for
                    master instances.
        - Master seed crawl runs in its own thread to avoid blocking during the
            initial seeding process.
        - Removed the concept of issue summaries -- were used for lightweight
            transmission of issue data for real-time feedback. Instead, full issues
            are being buffered and flushed to the master after each page is audited.
    - `RPC::Server::Framework::Distributor#distribute_elements`
        - Optimized to handle large data sets.
    - `RPC::Server::Spider`
        - Updated buffering strategy to reduce RPC calls.
- Cleaned up and removed `@@` vars from:
    - `Module::Manager`
    - `Module::KeyFiller`
    - `Plugin::Manager`
    - `Parser`
- Moved supporting classes under `Arachni::Support`.
    - `Support::Cache` classes now store `#hash` values of keys to preserve space.
    - Added:
        - `Support::LookUp` namespace to hold look-up optimized data structures with:
            - `Support::LookUp::HashSet` -- Stores hashed items in a `Set`.
            - `Support::LookUp::Moolb` -- Reverse of a Bloom-filter.
        - `Support::Queue::Disk` -- Disk Queue with in-memory buffer.
- Added:
    - `Arachni::Platform` -- Holds resources relevant to platform identification,
        storage, and filtering.
        - `Fingerprinters` -- Namespace under which all fingerprinter
            components reside.
        - `List` - List structure holding applicable platforms for a given WWW resource.
        - `Manager` - Collection of `Lists`s for easy management of platforms of
            different types.
    - `IO#tail` -- Returns a specified amount of lines from the bottom of a file.
    - Process helpers for RPC Instance and Dispatcher servers.
        - `Arachni::Processes::Dispatchers` -- Spawns and kills Dispatchers.
        - `Arachni::Processes::Instances` -- Spawns and kills Instances.
        - `Arachni::Processes::Manager` -- Forks and kills processes.
- RSpec tests
    - Major cleanup, using the aforementioned process helpers to remove duplicate code.
    - Moved supporting components under `spec/support/`.
- Modules
    - Audit
        - `code_injection`
            - Removed `Ruby` payload since it wasn't applicable.
            - Updated to categorize payloads by platform.
        - `code_injection_timing`
            - Code cleanup.
            - Removed `payloads.txt`, payloads are now in the module.
            - Updated to categorize payloads by platform.
        - `os_cmd_injection`
            - Code cleanup.
            - Removed `payloads.txt`, payloads are now in the module.
            - Updated to categorize payloads by platform.
        - `os_cmd_injection_timing`
            - Code cleanup.
            - Removed `payloads.txt`, payloads are now in the module.
            - Updated to categorize payloads by platform.
        - `path_traversal`
            - Code cleanup.
            - Updated to categorize payloads by platform.
        - `sqli_blind_timing`
            - Code cleanup.
            - Split `payloads.txt`, to individual files per platform.
            - Updated to categorize payloads by platform.
    - Recon
        - `html_objects`
            - Updated description.
- Plugins
    - Proxy
        - Out-of-scope pages no longer return a _403 Forbidden_ error but are
            instead loaded, though ignored.
        - Fixed bug causing the `Content-Length` header to sometimes hold an
            incorrect value.
        - Fixed bug causing the control panel to be injected in a loop.
        - Added support for `PUT` and `DELETE` methods.
        - Supports exporting of discovered vectors in YAML format suitable for
            use with the `vector_feed` plugin.
        - Fixed bug with `POST` requests resulting in timed-out connections due
            to forwarding a `Content-Length` request header to the origin server.
    - AutoLogin
        - Updated to allow access to out-of-scope resources like Single Sign-On
            services.

## Version 0.4.2 _(April 26, 2013)_

- Options
  - Added ```--https-only``` to disallow downgrades to HTTP when the seed URL uses HTTPS.
  - Added ```--exclude-page``` to exclude pages whose bodies match the given patterns.
  - Added ```--version``` to show version info.
- Updated exceptions thrown by the framework, removed ```Arachni::Exceptions```
    namespace and replaced it with the ```Arachni::Error``` base exception from
    which all component specific exceptions inherit.
- RPC
  - Handlers
      - ```opts``` -- Now presents the ```RPC::Server::ActiveOptions```
           interface which actively configures certain options across multiple system
           components.
      - ```service``` -- Updated with the following convenience methods in order
            to provide a simpler interface for users who don't wish to bother with
            the more specialised handlers (```opts```,```modules```, ```framework```, etc.):
          - ```#errors``` -- Returns the contents of the error log.
          - ```#scan``` -- Configures and runs the scan.
          - ```#progress``` -- Aggregates progress information.
          - ```#busy?``` -- Checks whether the scan is still in progress.
          - ```#pause``` -- Pauses the scan (delegated to ```RPC::Server::Framework#pause```).
          - ```#resume``` -- Resumes the scan (delegated to ```RPC::Server::Framework#resume```).
          - ```#abort_and_report``` -- Cleans up the framework and returns the report.
          - ```#abort_and_report_as``` -- Cleans up the framework and returns the
            result of the specified report component.
          - ```#status``` -- Returns the status of the Instance.
          - ```#report``` -- Returns the scan report as a ```Hash```.
          - ```#report_as``` --  Returns the scan report in one of the available formats (as a ```String```).
          - ```#shutdown``` -- Shuts down the Instance/stops the scan.
      - ```framework``` -- Clients no longer need to call ```framework.clean_up``` unless cancelling a running scan.
  - Protocol -- Now supports both ```Marshal``` and ```YAML``` automatically.
      - ```Marshal``` by default since it's many times faster than ```YAML```.
      - ```YAML``` as an automatic fallback in order to maintain backwards compatibility and ease of integration with 3rd parties.
          - Updated to use the Ruby-default ```Psych``` engine.
  - ```Framework```
      - Updated gathering of slave status -- once a slave is done it reports back to the master.
      - Clean-up happens automatically, clients no longer need to call ```#clean_up``` (like previously mentioned).
      - Slave instances now buffer their logged issues and report them to the Master in batches.
      - ```#issues``` now returns the first variation of each issue to provide more info/context.
  - ```Dispatcher```
      - Added ```#workload_score``` returning the workload score of a Dispatcher as a ```Float```.
      - Workload score calculation no longer uses CPU/RAM resource usage (since
        that data is not available on all platforms) but instead the amount of running
        instances and node weight.
- Trainer -- Added a hard-limit for trainings per page to avoid time-consuming loops.
- Spider
  - Updated to retry a few times when the server fails to respond.
      - Failed requests returned by ```#failures```.
- Framework
  - Updated to retry a few times when the server fails to respond when trying to
        request a page for an audit.
      - Failed requests returned by ```#failures```.
  - The following methods have been updated to enforce scope criteria:
      - ```#audit_page```
      - ```#push_to_page_queue```
      - ```#push_to_url_queue```
- HTTP
  - Fixed corruption of binary response bodies due to aggressive sanitization.
  - Custom-404 page detection updated to:
      - Fallback to a word-difference ratio of the refined responses if straight comparison fails.
      - Keep a limited cache of signatures to lower memory consumption.
- ```Arachni::Element::Capabilities::Auditable```
  - Added ```#use_anonymous_auditor``` to alleviate the need of assigning
    a custom auditor when scripting.
  - Updated ```#submit``` and ```#audit``` to default to ```#use_anonymous_auditor```
    when no auditor has been provided.
- Plugins
  - AutoLogin -- No longer URI escapes the given arguments. [Issue #314]
  - Profiler -- No longer a member of the default plugins.
  - Meta-analysis
      - Timing-attacks: Updated to add a remark to affected issues about the
            suboptimal state of the server while the issue was identified.
      - Discovery: Updated to add a remark to affected issues about the
            extreme similarities between issues of similar type.
  - Removed
      - Manual-verification meta-analysis -- That plugin is now redundant, functionality
        now handled by other components/layers.
- Analysis techniques
  - Taint -- Updated to add remarks for issues that require verification.
  - Timeout -- Updated to dramatically decrease memory consumption and improve reliability/accuracy.
      - No longer schedules element audits for the end of the scan but looks
        for candidates along with the other audit requests.
      - Candidates are verified at the end of each page audit.
      - Makes sure that candidates are deduplicated upon discovery.
      - Added a 3rd phase: Initial candidates which pass verification are verified again.
- Modules
  - General
      - Updated module names along with some descriptions and issue names.
      - Limited the maximum number of issues to 25 for the following recon modules:
          - Captcha
          - CVS/SVN users
          - E-mails
          - HTML-objects
          - Interesting Responses
      - XSS in script tag
          - Requires manual verification -- Arachni can't inspect the JS runtime.
          - Added remark to inform users about the above.
      - Path traversal
            - Added more payloads for Windows.
      - OS command injection
            - Added more payloads for Windows.
  - Added
      - Auto-complete for password form fields.
  - Removed
      - ```xss_uri``` compatibility module.
- Plugin
    - Proxy
        - Added the ```session_token``` option allowing users to restrict access
            to their proxy session using a configurable token.
        - Updated panel and control URLs.
- Reports
    - If a directory has been passed as an ```outfile``` option the
        report will be written under that directory using the default ```outfile```
        value as a filename.
    - Updated report descriptions.
    - Updated to include Issue remarks.
- Issues
    - Added attribute ```remarks``` holding a ```Hash``` of remarks about
        that issue with the entity which made the remark as _key_ and an ```Array```
        of remarks as _value_.
    - Added method ```#add_remark```, allowing new remarks to be added to the ```Issue```.
- Executables
    - ```arachni_script``` -- Updated to expect a single script and pass ARGV along.
    - ```arachni_rpc```
        - Massive code clean-up.
        - Updated to use the new simplified RPC API.
        - Updated to support the new high-performance distribution options.
        - Removed status messages, shows only the issue list.
- Added
  - Cache
      - ```Arachni::Cache::Preference``` -- Performs soft pruning based on a
        preference determined by a given block.
  - Buffer classes
      - ```Arachni::Buffer::Base``` -- Buffer base class.
      - ```Arachni::Buffer::AutoFlush``` -- A buffer implementation which flushes
        itself when it gets full or a number of fill-up attempts is reached between flushes.
- Removed
      - Web User Interface -- The new interface is a
        [project of its own](https://github.com/Arachni/arachni-ui-web) and not
        part of the framework -- will appear in the packages only, not the Gems.

## Version 0.4.1.2 _(November 3, 2012)_
- HTTP
  - Updated the custom 404 detection algorithm to use less memory by storing only
    the hashes of the signatures instead of the signatures themselves.
  - ```cookie_string``` option is now decoded before being parsed into a ```Cookie``` object.
- ```Cookie#expires_to_time``` bugfixed to return ```nil``` if expiry time is "0".
- ```Arachni::URI.cheap_parse``` -- Updated to sanitize the encoding of each parameter name and value individually. [Issue #303]
- Plugins
  - Proxy
      - Fixed regression caused by the Parser requiring the HTTP Response to include the original Request.
      - Fixed SSL interceptor behavior on redirects -- now delegates everything to the user facing Proxy.
- Modules
  - Audit
      - CSRF -- Updated to mark forms with a detected nonce as safe.

## Version 0.4.1.1 _(October 14, 2012)_
- ```Auditor#log``` and ```Auditor#log_remote_file``` bugfixed to pass a Hash of the response headers instead of a String -- also solving another bug causing response bodies not to be logged in the Issues. [Issue #294]
- ```Issue``` -- Response headers are now **always** Hash.
- Reports
  - HTML -- Removed response headers handling code and added the option to not include HTTP response bodies. [Issue #296]
  - XML -- Removed response headers handling code and added the option to not include HTTP response bodies. [Issue #296]
- HTTP debugging output now includes Response data. [Issue #297]
- Executables
  - ```arachni_rpcd_monitor``` -- Laxed standards enforced on the Dispatcher URL argument. [Issue #293]
- Path extractors
  - Added path extractor for the ```area``` HTML tag (```href``` attribute). [Issue #300]

## Version 0.4.1 _(October 2, 2012)_
- License -- Moved from GPLv2 to Apache License Version 2.
- Major refactoring
    - ```Arachni::Parser::Element::Auditable``` and ```Arachni::Module::Auditor```.
        - Moved analysis techniques from ```Auditor``` to ```Auditable``` to enable per element audits and analysis
          in order to increase audit granularity and ease scripting.
        - ```Auditor``` methods now simply iterate over candidate elements and delegate analysis to them.
    - Updated URL normalization methods and added caching to resource intensive parsing operations,
      leading to overall improvements, especially during the initial crawling process. (**New**)
    - Moved from Ruby's URI lib to ```Arachni::URI```. (**New**)
    - Project-wide code clean-up, documentation and style improvements.
    - Replaced ```Set``` with ```Arachni::BloomFilter```, where possible, to keep memory consumption to a minimum and speed up look-up comparisons.
    - Namespace cleanup
        - Moved ```Parser::Element``` classes directly under ```Arachni```;
        - Moved ```Parser::Page``` class directly under ```Arachni```;
        - Moved ```Auditable``` and ```Mutable``` under ```Element::Capabilities```;
        - Added ```Element::Capabilities::Refreshable``` -- refreshes the input values of a link/form;
        - Moved analysis techniques out of ```Analysis``` and directly under ```Element::Capabilities::Auditable```;
        - Added constants for each element directly under the ```Arachni``` namespace to facilitate easy access ( like ```Arachni::Link```, ```Arachni::Form```, etc.)
- Framework - Can be configured to detect logouts and re-login between page audits. (**New**)
- Options
    - Removed
        - ```--http-harvest-last```
    - Added
        - ```--login-check-url``` --  A URL used to verify that the scanner is still logged in to the web application.
        - ```--login-check-pattern``` -- A pattern used against the body of the 'login-check-url' to verify that the scanner is still logged in to the web application.
        - ```--auto-redundant``` -- Ignores a specified amount of URLs with identical query parameter names.
        - ```--fuzz-methods``` -- Audits links, forms and cookies using both ```GET``` and ```POST``` HTTP methods.
        - ```--audit-cookies-extensively``` -- Submits all links and forms of the page along with the cookie permutations.
        - ```--cookie-string``` -- Allows the specification of cookies as a string in the form of: ```name=value; name2=value2```
        - ```--exclude-vectors``` -- Excludes vectors (parameters), by name, from the audit.
        - ```--exclude-binaries``` -- Excludes pages with non text-based content-types from the audit.
- Dispatcher
    - Added modularity by way of support for handler components whose API can be exposed over RPC (under ```rpcd_handlers/```).
- Modules - Every single one has been cleaned up and have had RSpec tests added.
    - Scheduling - Expensive modules are now scheduled to be run after cheaper ones
        of similar type and only audit elements missed by the cheaper ones.
    - API
        - Updated to provide access to running plugins.
        - Updated remote file detection and logging helpers to improve performance and accuracy in case of custom 404s.
        - Audit operations by default follow redirects.
        - Issue de-duplication has been updated to be a lot more aggressive for
            issues discovered by manipulating inputs, variations have been restricted to just 1.
    - Unencrypted password forms -- Checks for non-nil form fields before iterating. [Issue #136]
    - SSN -- Improved regexp and logging. [Issue #170]
    - Insecure cookies -- Logs cookies without the 'secure' flag. (**New**)
    - HttpOnly cookies -- Logs cookies without the 'HttpOnly' flag. (**New**)
    - SQL injection -- Now ignores irrelevant error messages in order to reduce false-positives.
    - XSS -- Improved detection accuracy.
    - RFI -- Added a seed URL without a protocol.
    - Path traversal -- Added seeds with file:// URLs and for Tomcat webapps.
    - Added (**New**)
        - Session fixation
    - Lots of information updates for things such as remedy guidances and references. (Thanks to Samil Kumar)
- Plugins - Every single one has been cleaned up and have had RSpec tests added.
    - AutoLogin
        - Added a mandatory verifier regexp to make sure that the login was successful. (**New**)
        - Now configures the ```Framework``` to be able to detect logouts and re-login during the audit. (**New**)
    - Proxy
        - Fixed typo in code which prevented headers from being properly forwarded which
            resulted in non-existent content-types which prevented proper parsing. [Issue #135]
        - Updated to use the framework HTTP interface instead of Net::HTTP
        - Now injects a handy little control panel into each responce which allows recording of
            login sequences and inspection of discovered pages/elements.
    - VectorFeed -- Reads in vector data from which it creates elements to be audited.
      Can be used to perform extremely specialized/narrow audits on a per vector/element basis.
      Useful for unit-testing or a gazillion other things. (**New**)
    - Script -- Loads and runs an external Ruby script under the scope of a plugin, used for debugging and general hackery. (**New**)
- Extras
    - All modules under <tt>/extras</tt> had to be removed because they distributed GPLv3 licensed content.
- HTTP
    - Improved detection of custom 404 pages.
    - Now accepts a global timeout (```--http-timeout```) in milliseconds.
    - Updated ```#add_on_queue``` hook (called by ```#queue```) which allows HTTP requests to be intercepted and modified before being fired.
    - Fixed burst average requests/second calculation.
    - Implemented a Cookiejar. (**New**)
    - Removed tagging of requests with the system-wide seed.
    - Added a maximum queue size limit -- once the request limit has been reached the queued requests will be fired in order to unload the queue.
    - Added ```#sandbox``` -- isolates the given block from the rest of the HTTP env and executes it.
- Spider -- Re-written, much cleaner design and code. (**New**)
    - Ignores path parameters to avoid infinite loops (like ```http://stuff.com/deep/path;jsessid=deadbeef```).
- Parser
    - Removed clutter by moving parsing of elements into their respective classes (Form, Link, Cookie).
    - Replaced sanitization hacks with Nokogiri's sanitization -- cleaner code, better performance.
    - Form
      - Nonce tokens are being automatically detected and refreshed before submission.
- WebUI
    - Removed the AutoDeploy add-on -- no sense maintaining it since the WebUI is about to be scrapped (and no-one used it anyways).
- Tests
    - Added full test suite using RSpec. (**New**)
- Added
    - ```Arachni::Session``` - Session manager, handling session maintenance, login sequences, log-out detection etc.
    - ```Arachni::URI``` class to handle URI parsing and normalization -- Uses Random Replacement caches to maintain low-latency.
    - ```Arachni::BloomFilter``` class, a ```Hash```-based, lightweight Bloom-filter implementation requiring minimum storage space and providing fast look-ups.
    - ```Arachni::Cache``` classes
        - ```LeastCostReplacement``` -- Least Cost Replacement cache implementation.
        - ```LeastRecentlyUsed``` -- Least Recently Used cache implementation.
        - ```RandomReplacement``` -- Random Replacement cache implementation.
- Executables
    - ```arachni_web_autostart``` -- removed calls to ```xterm``` and ```xdg-open```.
    - ```arachni_script``` -- Pre-loads Arachni's libraries and loads and runs a series of Ruby scripts. (**New**)
    - ```arachni_console``` -- Pre-loads Arachni's libraries and loads and runs an IRB shell with persistent history and tab-completion. (**New**)

## Version 0.4.0.3 _(March 12, 2012)_
- Gemspec -- Updated ```do_sqlite3``` dependency. ( [kost](https://github.com/kost) ) [#166]

## Version 0.4.0.1 _(January 9, 2012)_
- Reports
   - XML -- added missing Issue attributes
- Added draconian run-time exception handling to all components.

## Version 0.4 _(January 7, 2012)_
- RPC Infrastructure (**New**)
   - Dispatcher
      - Dispatchers can now be connected to form a High Performance Grid and share scan workloads.
      - Users can now specify a range of ports to be used for spawned Instances. [Issue #76]
      - Now checks for signal availability before using <em>trap()</em>. (**New**) [Issue #71]
      - Now uses Windows compliant filenames for the logs. (**New**) [Issue #70]
   - Ruby's XMLRPC libraries have been replaced by <a href="https://github.com/Arachni/arachni-rpc">Arachni-RPC</a>,
    a light-weight and high-performance custom client/server RPC implementation.
- Added <em>extras</em> directory holding components that are considered too specialised, dangerous or in some way unsuitable for
    utilising without explicit user interaction. (**New**)
    - Modules
       - Recon
          - SVN Digger dirs -- Finds directories, based on wordlists created from open source repositories (Herman Stevens)
          - SVN Digger files -- Finds files, based on wordlists created from open source repositories (Herman Stevens)
          - RAFT dirs (Herman Stevens)
          - RAFT files (Herman Stevens)
- Framework
   - <em>stats()</em>
      - Fixed bug that caused the <em>current_page</em> to not be refreshed during timing attacks.
      - Fixed bug that caused a less than 100% progress at the end of scans. [Issue #86]
      - If the crawler is limited by link-count it will be taken under consideration.
   - Significantly reduced memory footprint by re-scheduling the consumption of Trainer generated pages.
- User Interfaces
   - WebUI
      - Sinatra
         - Updated to use the light-weight and high-performance <a href="http://code.macournoyer.com/thin/">Thin</a> server.
         - Added <a href="https://github.com/raggi/async_sinatra">async_sinatra</a> to allow for asynchronous responses. (**New**)
      - Added support for HTTP Basic Auth (**New**)
      - Updated screens to provide access to HPG (High Performance Grid) features:
         - Home
            - Added option to enable HPG mode on a per scan basis (**New**)
         - Dispatchers
            - Added node information (Nickname, Pipe ID, Weight, Cost). (**New**)
            - Added neighbour inspection per dispatcher. (**New**)
            - Added log inspection per dispatcher. (**New**)
            - Improved accuracy of instance statuses.
            - Added percentages for memory and CPU usage per instance. (**New**)
         - Instance (scan management)
            - Provides an average of all stats of scanner instances. (**New**)
            - Added per instance progress bars. (**New**)
            - Added per instance statuses. (**New**)
            - Added est. remaining time. (**New**)
         - Settings
            - Added proxy settings. [Issue #74] (**New**)
            - Added settings for restrict and extend paths options. (**New**)
      - Fixed small typo in "Settings" screen. [Issue #62]
      - Reports -- AFR report is now served straight-up to avoid corruption. [Issue #55]
      - Add-ons -- Updated to use the new async libraries.
      - Added help buttons. (**New**)
   - CLI
      - Improved interrupt handler:
         - It now exits in a cleaner fashion and is more obedient.
         - Added est. remaining time. (**New**)
         - Added progressbar. (**New**)
- HTTP client
   - Added support for including custom headers. [Issue #90] (**New**)
   - Refactored in order for all methods to use <em>request()</em>.
   - Bug-fixed cookie preservation.
- Spider
   - spider-first option removed and set to true by default.
   - Added "--depth" parameter. (**New**)
   - Fixed incorrect implementation of the inclusion filters.
   - Now follows "Location" headers directly and bypasses the trainer.
   - Added support for extending the crawl scope with a file that contains newline separated URLs. (**New**) [Issue #67]
   - Added support for restricting the crawl scope with a file that contains newline separated URLs. (**New**)
   - Made more resilient against malformed/non-standard URLs. [Issue #57]
- Parser
   - Encoded URLs with fragments right after the host caused URI.parse to fail. [Issue #66]
   - Auditable elements
      - If there are 2 or more password fields in a form an extra variation is added with
        the same inputs for all passwords in case it's a 'please repeat your password' thing. (**New**) [Issue #59]
- Plugins
   - API -- Added <code>distributable?()</code> and <code>merge()</code> class methods which declare
        if a plug-in can be distributed to all instances when running in Grid mode and merge an array of its own results respectively.
      - Distributable plug-ins:
         - Content-Types
         - Cookie collector
         - Healthmap
         - Profiler
         - AutoThrottle
   - Profiler -- Removed response time logging and moved it to <em>defaults</em>.
   - Proxy -- Fixed bug which caused some headers not to be forwarded. [Issue #64]
   - Discovery (accompanied by appropriate report formatters). (**New**) [Issue #81]
      - Performs anomaly detection on issues logged by discovery modules and warns of the possibility of false positives where applicable.
   - Added the 'defaults' subdirectory which contains plug-ins that should be loaded by default.
   - Added: (**New**)
      - ReScan -- It uses the AFR report of a previous scan to extract the sitemap in order to avoid a redundant crawl.
      - BeepNotify -- Beeps when the scan finishes.
      - LibNotify -- Uses the libnotify library to send notifications for each discovered issue and a summary at the end of the scan.
      - EmailNotify -- Sends a notification (and optionally a report) over SMTP at the end of the scan.
      - Manual verification -- Flags issues that require manual verification as untrusted in order to reduce the signal-to-noise ratio.
      - Resolver -- Resolves vulnerable hostnames to IP addresses.
- Reports
   - HTML report
      - Fixed replay forms to include URL params in the <em>action</em> attribute. [Issue #73]
      - Refactored and broken into erb partials.
      - Organised subsections into tabs. (**New**)
      - HTML responses of logged Issues are now rendered on-demand. [Issue #88]
      - Added graph showing issue trust totals. (**New**)
      - The main issue graph shows trusted and untrusted issues in 2 different series.
      - ALl JavaScript and CSS code is now included in the report for off-line viewing.
      - Removed manual-verification piechart, obsoleted by the trust chart.
      - Replaced Highcharts with jqPlot due to licensing reasons.
      - Removed false-positive reporting -- was causing segfaults on Mac OSX. [Issue #126]
   - Added (**New**)
      - JSON -- Exports the audit results as a JSON serialized Hash.
      - Marshal -- Exports the audit results as a Marshal serialized Hash.
      - YAML -- Exports the audit results as a YAML serialized Hash.
- Heeded Ruby's warnings (<em>ruby -w</em>).
- Modules
   - API
      - Auditor
         - Added helper methods for checking the existence of remote files and directories. (**New**)
         - Added helper methods for issue logging. (**New**)
   - Refactored modules replacing duplicate code with the new helper methods.
   - Audit
      - XSS -- Updated to actually inject an element, parse the HTML response and
        look for that element before logging in order to eliminate false positives. [Issue #59]
      - Path traversal -- Fixed broken regular expressions
      - SQL Injection -- Fixed broken regular expressions
      - XSS Path -- Updated to verify the injection using HTML parsing
      - XSS URI -- Made obsolete and will be removed from future releases -- loads and runs XSS Path instead.
   - Recon
      - Added MixedResource detection module (<a href="http://googleonlinesecurity.blogspot.com/2011/06/trying-to-end-mixed-scripting.html">Reference</a>) (**New**) [Issue #56]
- Meta-Modules
   - Have all been converted to regular plug-ins in order to make distribution across the Grid easier.
- Dependencies
   - Added
      - Arachni-RPC
      - EventMachine
      - EM Synchrony
      - AsyncSinatra
   - Updated
      - Typhoeus => 0.3.3
      - Sys-proctable => 0.9.1
      - Nokogiri => 1.5.0
      - Sinatra => 1.3.1
      - Datamapper => 1.1.0
      - Json => 1.6.1
      - Datamapper SQLite adapter => 1.1.0
      - Net-SSH => 2.2.1
   - Removed
      - Rack-CSRF
      - JSON (Provided by DataMapper)

## Version 0.3 _(July 26, 2011)_
- HTTP client
   - Fixed race condition in timeout options.
- Spider (**New**)
   - Replaced Anemone with a lightweight custom-written spider.
- WebUI
   - Major refactoring.
   - Improved handling of connection errors during scan progress updates.
   - Added support for add-ons. (**New**)
   - Add-ons (**New**)
      - Scan scheduler
      - Auto-deploy -- Automatically converts any SSH enabled Linux box into an Arachni Dispatcher.
   - Fixed bug when IP addresses are used, instead of hostnames, for the Dispatchers.
- Parser
   - Form action attributes are now sanitized using iterative URI decoding.
   - Link variables are extracted before URL sanitization takes place in order to keep values with URL-encoded characters intact.
   - The link variables of any current page's URL are now pushed to 'page.links'.
- Auditor
   - Abstracted the rDiff audit methods from the "Blind (rDiff) SQL Injection" module and moved them in the Auditor.
   - Timing attack technique has been greatly improved and all timing attacks are now scheduled to run at the end of the scan.
- Modules
   - API
      - Added the "redundant()" method -- Allows a module to prevents itself from auditting elements that have been previously logged by other modules.
      - Modules are now passed an instance of the framework.
   - Audit
      - Blind (rDiff) SQL Injection
         - Updated to support all element types (Links, Forms, Cookies, Headers).
         - Optimized using the new "redundant()" method -- It will no longer audit elements that have been previously logged by the 'sqli' or 'sqli_blind_rdiff' modules.
      - OS command injection (timing)
         - Optimized using the new "redundant()" method -- It will no longer audit elements that have been previously logged by the 'os_cmd_injection' module.
      - Code injection (timing)
         - Optimized using the new "redundant()" method -- It will no longer audit elements that have been previously logged by the 'code_injection' module.

## Version 0.2.4 _(July 1, 2011)_
- HTTP
   - Implemented a 10s time-out [Issue #40]
- Command Line Interface
   - The interrupt handler (Ctrl+C) now presents the option to generate reports mid-scan. [Issue #41]
   - Added a counter of timed-out requests in the stats.
- WebUI
   - The "Replay" form's action attribute now contains the full URL, including params. [Issue #38]
   - Fixed path clash that caused the "shutdown" button in the Dispatchers screen not to work. [Issue #39]
   - Fixed mix-up of output messages from different instances. [Issue #36]
   - Added a counter of timed-out requests in "Instance" screens.
- External
    - Metasploit
       - Updated SQL injection exploit module to work with SQLmap 0.9. [Issue #37]
- Reports
   - HTML
      - Fixed yet another error condition occuring with broken encodings. [Issue #31]
- Auditor
   - Timing attacks now have a "control" to verify that the server is indeed alive i.e. requests won't time-out by default.

## Version 0.2.3 _(May 22, 2011)_
- WebUI
   - Added connection cache for XMLRPC server instances to remove HTTPS handshake overhead and take advantage of keep-alive support.
   - Added initial support for management of multiple Dispatchers.
- XMLRPC Client->Dispatch Server
   - Updated to always use SSL [Issue #28]
   - Added per instance authentication tokens [Issue #28]
- Modules
   - Audit
      - Path traversal: added double encoded traversals [Issue #29]
- Reports
   - HTML
      - Fixed "invalid byte sequence in UTF-8" using iconv [Issue #27]
      - Added false positive reporting. Data are encrypted using 256bit AES (with AES primitives encrypted using RSA) and sent over HTTPS. [Issue #30]
   - Metareport
      - Fixed bug caused by not explicitly closed file handle.

## Version 0.2.2.2 _(March 22, 2011)_
- Added "arachni_web_autostart" under bin -- Automatically starts all systems required by the WebUI and makes shutting down everything easier too (Original by: Brandon Potter <bpotter8705@gmail.com>)
- Overrided Nokogiri to revert to UTF-8 when it comes across an unknown charset instead of throwing exceptions
- Dependency versions are now defined explicitly [Issue #23]
- Updated to Sinatra v1.2.1
- HTTP
   - Disabled peer verification on SSL [Issue #19]
   - Replaced callbacks with the new _Observable_ mixin (also updated components to use the new conventions)
- WebUI
   - Plug-in options are preserved [Issue #19]
   - Check-all now skips disabled checkboxes
   - Report info is stored in a database [Issue #19]
   - Reports are now displayed in descending order based on scan completion datetime [Issue #19]
   - Any existing reports will be migrated into the new database [Issue #19]
- XMLRPC service
   - Fixed segfault on forced shutdown when spider-first was enabled
- Plug-ins
   - AutoLogin now registers its results
- Reports -- Added formatters for the AutoLogin [Issue #19] and Profiler plug-ins
   - HMTL
      - Fixed exception on empty issue list
      - Fixed encoding exceptions (cheers to Chris Weber <chris@casaba.com>)
- Path extractors
   - Generic -- fixed error on invalid encoding sequences
- Modules
   - Recon
       - Directory listing -- Now skips non-200 pages because it used to log false positives on redirections
- Plug-ins
   - Added Profiler -- Performs taint analysis (with benign inputs) and response time analysis

## Version 0.2.2.1 _(February 13, 2011)_
- Web UI v0.1-pre (Utilizing the Client - Dispatch-server XMLRPC architecture) (**New**)
   - Basically a front-end to the XMLRPC client
   - Support for parallel scans
   - Report management
   - Can be used to monitor and control any running Dispatcher
- Changed classification from "Vulnerabilities" to "Issues" (**New**)
- Improved detection of custom 404 pages.
- Reports updated to show plug-in results.
- Updated framework-wide cookie handling.
- Added parameter flipping functionality ( cheers to Nilesh Bhosale <nilesh at gslab.com >)
- Major performance optimizations (4x faster in most tests)
   - All modules now use asynchronous requests and are optimized for highest traffic efficiency
   - All index Arrays have been replaced by Sets to minimize look-up times
   - Mark-up parsing has been reduced dramatically
   - File I/O blocking in modules has been eliminated
- Crawler
   - Improved performance
   - Added '--spider-first" option  (**New**)
- Substituted the XMLRPC server with an XMLRPC dispatch server  (**New**)
   - Multiple clients
   - Parallel scans
   - Extensive logging
   - SSL cert based client authentication
- Added modules  (**New**)
   - Audit
      - XSS in event attributes of HTML elements
      - XSS in HTML tags
      - XSS in HTML 'script' tags
      - Blind SQL injection using timing attacks
      - Blind code injection using timing attacks (PHP, Ruby, Python, JSP, ASP.NET)
      - Blind OS command injection using timing attacks (*nix, Windows)
   - Recon
      - Common backdoors    -- Looks for common shell names
      - .htaccess LIMIT misconfiguration
      - Interesting responses   -- Listens to all traffic and logs interesting server messages
      - HTML object grepper
      - E-mail address disclosure
      - US Social Security Number disclosure
      - Forceful directory listing
- Added plugins  (**New**)
   - Dictionary attacker for HTTP Auth
   - Dictionary attacker for form based authentication
   - Cookie collector    -- Listens to all traffic and logs changes in cookies
   - Healthmap -- Generates sitemap showing the health of each crawled/audited URL
   - Content-types -- Logs content-types of server responses aiding in the identification of interesting (possibly leaked) files
   - WAF (Web Application Firewall) Detector
   - MetaModules -- Loads and runs high-level meta-analysis modules pre/mid/post-scan
      - AutoThrottle -- Dynamically adjusts HTTP throughput during the scan for maximum bandwidth utilization
      - TimeoutNotice -- Provides a notice for issues uncovered by timing attacks when the affected audited pages returned unusually high response times to begin with.</br>
           It also points out the danger of DoS attacks against pages that perform heavy-duty processing.
      - Uniformity -- Reports inputs that are uniformly vulnerable across a number of pages hinting to the lack of a central point of input sanitization.

- New behavior on Ctrl+C
   - The system continues to run in the background instead of pausing
   - The user is presented with an auto-refreshing report and progress stats
- Updated module API
   - Timing/delay attacks have been abstracted and simplified via helper methods
   - The modules are given access to vector skipping decisions
   - Simplified issue logging
   - Added the option of substring matching instead of regexp matching in order to improve performance.
   - Substituted regular expression matching with substring matching wherever possible.
- Reports:
   - Added plug-in formatter components allowing plug-ins to have a say in how their results are presented (**New**)
   - New HTML report (Cheers to [Christos Chiotis](mailto:chris@survivetheinternet.com) for designing the new HTML report template.) (**New**)
   - Updated reports to include Plug-in results:
      - XML report
      - Stdout report
      - Text report

## Version 0.2.1 _(November 25, 2010)_
- Major performance improvements
- Major system refactoring and code clean-up
- Major module API refactoring providing even more flexibility regarding element auditing and manipulation
- Integration with the Metasploit Framework via: (**New**)
   - ArachniMetareport, an Arachni report specifically designed to provide WebApp context to the [Metasploit](http://www.metasploit.com/) framework.
   - Arachni plug-in for the [Metasploit](http://www.metasploit.com/) framework, used to load the ArachniMetareport in order to provide advanced automated and manual exploitation of WebApp vulnerabilities.
   - Advanced generic WebApp exploit modules for the [Metasploit](http://www.metasploit.com/) framework, utilized either manually or automatically by the Arachni MSF plug-in.
- Improved Blind SQL Injection module, significantly less requests per audit.
- XMLRPC server (**New**)
- XMLRPC CLI client (**New**)
- NTLM authentication support (**New**)
- Support for path extractor modules for the Spider (**New**)
- Path extractors: (**New**)
   - Generic -- extracts URLs from arbitrary text
   - Anchors
   - Form actions
   - Frame sources
   - Links
   - META refresh
   - Script 'src' and script code
   - Sitemap
- Plug-in support -- allowing the framework to be extended with virtually any functionality (**New**).
- Added plug-ins: (**New**)
   - Passive proxy
   - Automated login
- Added modules: (**New**)
   - Audit
      - XPath injection
      - LDAP injection
   - Recon
      - CVS/SVN user disclosure
      - Private IP address disclosure
      - Robot file reader (in the Common Files module)
      - XST
      - WebDAV detection
      - Allowed HTTP methods
      - Credit card number disclosure
      - HTTP PUT support
- Extended proxy support (SOCKS4, SOCKS4A, SOCKS5, HTTP/1.1 and HTTP/1.0). (**New**)


## Version 0.2 _(October 14, 2010)_

- Improved output.
  - Increased context awareness.
  - Extensive debugging output capabilities.
  - Added simple stats at the end of scans.
- Rewritten HTTP interface.
  - High-performance asynchronous HTTP requests.
  - Adjustable HTTP request concurrency limit.
  - Adjustable HTTP response harvests.
  - Custom 404 page detection.
- Optimized Trainer subsystem.
  - Invoked when it is most likely to detect new vectors.
  - Can be invoked by individual modules on-demand,
      forcing Arachni to learn from the HTTP responses they will cause -- a great asset to Fuzzers.
- Refactored and improved Auditor.
  - No redundant requests, except when required by modules.
  - Better parameter handling.
  - Speed optimizations.
  - Added differential analysis to determine whether a vulnerability needs manual verification.
- Refactored and improved module API.
  - Major API clean up.
  - With facilities providing more control and power over the audit process.
  - Significantly increased ease of development.
  - Modules have total flexibility and control over input combinations,
      injection values and their formating -- if they need to.
  - Modules can opt for sync or async HTTP requests (Default: async)
- Improved interrupt handling
  - Scans can be paused/resumed at any time.
  - In the event of a system exit or user cancellation reports will still be created
      using whatever data were gathered during runtime.
  - When the scan is paused the user will be presented with the results gathered thus far.
- Improved configuration profile handling
  - Added pre-configured profiles
  - Multiple profiles can be loaded at once
  - Ability to show running profiles as CLI arguments
- Overall module improvements and optimizations.
- New modules for:
  - Blind SQL Injection, using reverse-diff analysis.
  - Trainer, probes all inputs of a given page, in order to uncover new input vectors, and forces Arachni to learn from the responses.
  - Unvalidated redirects.
  - Forms that transmit passwords in clear text.
  - CSRF, implementing 4-pass rDiff analysis to drastically reduce noise.
- Overall report improvements and optimizations.
- New reports
  - Plain text report
  - XML report<|MERGE_RESOLUTION|>--- conflicted
+++ resolved
@@ -2,7 +2,6 @@
 
 ## _Under development_
 
-<<<<<<< HEAD
 - `Framework`
     - `#audit_page` -- Updated to perform DOM/JS/AJAX analysis on the page and
         feed DOM page snapshots and new paths back to the `Framework`.
@@ -76,10 +75,7 @@
         - `xss_script_context` -- Added support for Browser-based taint-analysis.
             - Renamed from `xss_script_tag`.
 
-## 0.4.6
-=======
 ## 0.4.6 _(January 1, 2014)_
->>>>>>> b9bfd5ad
 
 - CLI user interfaces
     - `--lsmod`
@@ -223,6 +219,51 @@
 - Plugins
     - Added:
         - Uncommon headers (`uncommon_headers`) -- Logs uncommon headers.
+- Path extractors
+    - Added:
+        - Extract partial paths from HTML comments (`comments`).
+
+## 0.4.4 _(August 10, 2013)_
+
+- Options
+    - Added:
+        - `--http-username` -- Username for HTTP authentication.
+        - `--http-password` -- Password for HTTP authentication.
+- `Element::Capabilities::Auditable::RDiff` -- Optimized and improved accuracy
+    of analysis.
+- Reports
+    - HTML -- Fixed display of untrusted issues.
+- Modules
+    - Recon
+        - Added:
+            - X-Forwarded-For Access Restriction Bypass (`x_forwarded_for_access_restriction_bypass`)
+                - Retries denied requests with a `X-Forwarded-For` header
+                  to try and trick the web application into thinking that the
+                  request originates from `localhost` and checks whether the
+                  restrictions were bypassed.
+            - Form-based upload (`form_upload`)
+                - Flags file-upload forms as they require manual testing.
+        - .htaccess LIMIT misconfiguration (`htaccess_limit`)
+            - Updated to use verb tampering as well.
+    - Audit
+        - Added:
+            - Source code disclosure (`source_code_disclosure`)
+                - Checks whether or not the web application can be forced to
+                    reveal source code.
+            - Code execution via the php://input wrapper (`code_execution_php_input_wrapper`)
+                - It injects PHP code into the HTTP request body and uses the
+                php://input wrapper to try and load it
+        - Blind SQL Injection (Boolean/Differential analysis) (`sqli_blind_rdiff`)
+            - Improved accuracy of results.
+        - Path traversal (`path_traversal`)
+            - Severity set to "High".
+            - Updated to start with `/` and go all the way up to
+                `/../../../../../../`.
+            - Added fingerprints for `/proc/self/environ`.
+            - Improved coverage for MS Windows.
+        - Remote file inclusion (`rfi`)
+            - Updated to handle cases where the web application appends its own
+                extension to the injected string.
 
 ## 0.4.3.2 _(July 16, 2013)_
 
