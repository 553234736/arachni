--- conflicted
+++ resolved
@@ -8,30 +8,17 @@
 
         @inputs = { 'sleep' => '' }
 
-<<<<<<< HEAD
-        @positive = Arachni::Element::Link.new( url: @url + '/true', inputs: inputs )
-=======
-        @positive = Arachni::Element::Link.new( @url + '/true', @inputs )
->>>>>>> 34cd2281
+        @positive = Arachni::Element::Link.new( url: @url + '/true', inputs: @inputs )
         @positive.auditor = @auditor
         @positive.disable_deduplication
 
         @positive_high_res = Arachni::Element::Link.new(
-<<<<<<< HEAD
-            url:    @url + '/high_response_time',
-            inputs: inputs
+            url: @url + '/high_response_time',
+            inputs: @inputs
         )
         @positive_high_res.auditor = @auditor
 
-        @negative = Arachni::Element::Link.new( url: @url + '/false', inputs: inputs )
-=======
-            @url + '/high_response_time',
-            @inputs
-        )
-        @positive_high_res.auditor = @auditor
-
-        @negative = Arachni::Element::Link.new( @url + '/false', @inputs )
->>>>>>> 34cd2281
+        @negative = Arachni::Element::Link.new( url: @url + '/false', inputs: @inputs )
         @negative.auditor = @auditor
         @negative.disable_deduplication
 
@@ -68,7 +55,7 @@
         context 'when the element action matches a skip rule' do
             it 'returns false' do
                 auditable = Arachni::Element::Link.new(
-                    url:    'http://stuff.com/',
+                    url: 'http://stuff.com/',
                     inputs: { 'input' => '' }
                 )
                 auditable.timeout_analysis( '__TIME__', @timeout_opts.merge( timeout: 2000 ) ).should be_false
@@ -83,10 +70,10 @@
                 }
 
                 @positive.timeout_analysis( payloads,
-                    @timeout_opts.merge(
-                        timeout_divider: 1000,
-                        timeout:         2000
-                    )
+                                            @timeout_opts.merge(
+                                                timeout_divider: 1000,
+                                                timeout:         2000
+                                            )
                 )
                 @run.call
 
@@ -98,10 +85,13 @@
 
         describe :timeout do
             it 'sets the delay' do
-                c = Arachni::Element::Link.new( @url + '/true', @inputs.merge( mili: true ) )
+                c = Arachni::Element::Link.new(
+                    url: @url + '/true',
+                    inputs: @inputs.merge( mili: true )
+                )
                 c.auditor = @auditor
                 c.disable_deduplication
-                c.opts[:skip_like] = proc { |m| m.altered == 'multi' }
+                c.audit_options[:skip_like] = proc { |m| m.altered == 'multi' }
 
                 c.timeout_analysis( '__TIME__', @timeout_opts.merge( timeout: 2000 ) )
                 @run.call
@@ -114,35 +104,24 @@
         describe :timeout_divider do
             it 'modifies the final timeout value' do
                 @positive.timeout_analysis( '__TIME__',
-                    @timeout_opts.merge(
-                        timeout_divider: 1000,
-                        timeout:         2000
-                    )
+                                            @timeout_opts.merge(
+                                                timeout_divider: 1000,
+                                                timeout:         2000
+                                            )
                 )
                 @run.call
 
-<<<<<<< HEAD
-                    issues.should be_any
-                    issues.first.injected.should == '8'
-                end
-=======
                 issues.should be_any
                 issues.first.injected.should == '8'
->>>>>>> 34cd2281
             end
         end
 
         describe :add do
             it 'adds the given integer to the expected webapp delay' do
-                c = Arachni::Element::Link.new( @url + '/add', @inputs )
+                c = Arachni::Element::Link.new( url: @url + '/add', inputs: @inputs )
                 c.auditor = @auditor
                 c.disable_deduplication
 
-<<<<<<< HEAD
-                    issues.should be_any
-                    issues.first.injected.should == 8000.to_s
-                end
-=======
                 c.timeout_analysis(
                     '__TIME__',
                     @timeout_opts.merge( timeout: 3000, timeout_divider: 1000, add: -1000 )
@@ -151,7 +130,6 @@
 
                 issues.should be_any
                 issues.first.response.should == '11'
->>>>>>> 34cd2281
             end
         end
 
