--- conflicted
+++ resolved
@@ -18,12 +18,8 @@
             Element::Link         => 4,
             Element::Cookie       => 4,
             Element::Header       => 3,
-<<<<<<< HEAD
-            Element::LinkTemplate => 4
-=======
             Element::LinkTemplate => 4,
             Element::JSON         => 4
->>>>>>> b37a289f
         }
     end
 
