--- conflicted
+++ resolved
@@ -1293,21 +1293,6 @@
                 with_timeout 10 do
                     print_debug "Spawning process: #{self.class.executable}"
 
-<<<<<<< HEAD
-                    @process = ChildProcess.build(
-                        self.class.executable,
-                        "--webdriver=#{port}",
-                        "--proxy=http://#{@proxy.address}/",
-
-                        # As lax as possible to allow for easy SSL interception.
-                        # The actual request to the origin server will obey
-                        # the system-side SSL options.
-                        '--ignore-ssl-errors=true',
-                        '--ssl-protocol=any',
-
-                        '--disk-cache=true',
-                        "--debug=#{!!debug?}"
-=======
                     r, w  = IO.pipe
                     ri, @kill_process = IO.pipe
 
@@ -1322,7 +1307,6 @@
                         stderr: w,
                         port: port,
                         proxy_url: @proxy.url
->>>>>>> 1d0edef4
                     )
 
                     w.close
