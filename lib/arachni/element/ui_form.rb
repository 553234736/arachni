--- conflicted
+++ resolved
@@ -39,19 +39,7 @@
     def self.from_browser( browser, page )
         ui_forms = []
 
-<<<<<<< HEAD
-        # JS not supported on page, no sense in continuing...
-        return ui_forms if !browser.javascript.supported?
-
-        # Does the page have any buttons at all?
-        if !page.has_elements?( :button ) &&
-            !page.document.xpath( "//input[@type='button']" )&&
-            !page.document.xpath( "//input[@type='submit']" )
-            return ui_forms
-        end
-=======
         return ui_forms if !browser.javascript.supported? || !in_html?( page.body )
->>>>>>> 1d0edef4
 
         # Does the page have any text inputs?
         inputs, opening_tags = inputs_from_page( page )
