--- conflicted
+++ resolved
@@ -149,17 +149,12 @@
         super( str, opts )
     end
 
-<<<<<<< HEAD
-    # Overrides {Arachni::Element::Mutable#mutations} adding support
-=======
     # Overrides {Arachni::Element::Mutable#each_mutation} adding support
->>>>>>> 34cd2281
     # for mutations with:
     #
     # * Sample values (filled by {Arachni::Module::KeyFiller.fill}).
     # * Original values.
     # * Password fields requiring identical values (in order to pass
-<<<<<<< HEAD
     #   server-side validation)
     #
     # @param    [String]    seed    Seed to inject.
@@ -168,28 +163,6 @@
     #   Whether or not to skip adding a mutation holding original values and
     #   sample values.
     #
-    # @return   [Array<Form>]
-    #
-    # @see Capabilities::Mutable#mutations
-    # @see Module::KeyFiller.fill
-    def mutations( seed, opts = {} )
-        opts = MUTATION_OPTIONS.merge( opts )
-        var_combo = super( seed, opts )
-
-        if !opts[:skip_original]
-            # This is the original hash, in case the default values are valid
-            # and present us with new attack vectors.
-            elem = self.dup
-            elem.altered = ORIGINAL_VALUES
-            var_combo << elem
-
-            elem = self.dup
-            elem.inputs = Arachni::Module::KeyFiller.fill( inputs.dup )
-            elem.altered = SAMPLE_VALUES
-            var_combo << elem
-=======
-    #   server-side validation).
-    #
     # @param (see Capabilities::Mutable#each_mutation)
     # @return (see Capabilities::Mutable#each_mutation)
     # @yield (see Capabilities::Mutable#each_mutation)
@@ -206,10 +179,9 @@
             elem.mirror_password_fields
             yield elem if !generated.include?( elem )
             generated << elem
->>>>>>> 34cd2281
-        end
-
-        return if opts[:skip_orig]
+        end
+
+        return if opts[:skip_original]
 
         # this is the original hash, in case the default values
         # are valid and present us with new attack vectors
@@ -219,7 +191,7 @@
         generated << elem
 
         elem = self.dup
-        elem.auditable = Arachni::Module::KeyFiller.fill( auditable.dup )
+        elem.inputs = Arachni::Module::KeyFiller.fill( inputs.dup )
         elem.altered = SAMPLE_VALUES
         yield elem if !generated.include?( elem )
         generated << elem
@@ -246,15 +218,9 @@
     # @return   [Bool]
     #   `true` if the form contains passwords fields, `false` otherwise.
     def requires_password?
-<<<<<<< HEAD
-        inputs.each { |k, _| return true if field_type_for( k ) == :password }
-        false
-=======
         return @requires_password if !@requires_password.nil?
-
-        return @requires_password = false if !self.raw.is_a?( Hash ) || !self.raw['input'].is_a?( Array )
-        @requires_password = self.raw['input'].select { |i| i['type'] == 'password' }.any?
->>>>>>> 34cd2281
+        inputs.each { |k, _| return @requires_password = true if field_type_for( k ) == :password }
+        @requires_password = false
     end
 
     # @return   [Bool]  `true` if the form contains a nonce, `false` otherwise.
@@ -318,8 +284,6 @@
         Arachni::Element::FORM
     end
 
-<<<<<<< HEAD
-=======
     def marshal_dump
         instance_variables.inject( {} ) do |h, iv|
             if iv == :@node
@@ -337,8 +301,6 @@
         h.each { |k, v| instance_variable_set( k, v ) }
     end
 
-    #
->>>>>>> 34cd2281
     # Extracts forms by parsing the body of an HTTP response.
     #
     # @param   [Arachni::HTTP::Response]    response
