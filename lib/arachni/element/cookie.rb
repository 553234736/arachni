=begin
    Copyright 2010-2014 Tasos Laskos <tasos.laskos@gmail.com>
    All rights reserved.
=end

require 'webrick'
require 'uri'

require Arachni::Options.dir['lib'] + 'element/base'

module Arachni::Element

COOKIE = 'cookie'

#
# Represents a Cookie object and provides helper class methods for parsing, encoding, etc.
#
# @author Tasos "Zapotek" Laskos <tasos.laskos@gmail.com>
#
class Cookie < Arachni::Element::Base

    # Default cookie values
    DEFAULT = {
        name:        nil,
        value:       nil,
        version:     0,
        port:        nil,
        discard:     nil,
        comment_url: nil,
        expires:     nil,
        max_age:     nil,
        comment:     nil,
        secure:      nil,
        path:        nil,
        domain:      nil,
        httponly:    false
    }

    # @param    [Hash]  options
    #   For options see {#DEFAULT}, with the following extras:
    # @option   options [String]    :url
    #   URL of the page which created the cookie -- **required**.
    # @option   options [String]     :action
    #   URL of the page to submit the cookie -- defaults to `:url`.
    # @option   options [Hash]     :inputs
    #   Allows you to pass cookie data as a `name => value` pair instead of the
    #   more complex {#DEFAULT} structure.
    def initialize( options )
        @data = {}
        super( options )

        self.method = :get

        if options[:name] && options[:value]
            options[:name]  = options[:name].to_s.recode
            options[:value] = options[:value].to_s.recode

            self.inputs = { options[:name] => options[:value] }
            @data.merge!( options )
        else
            self.inputs = (options[:inputs] || {}).dup
        end

        @data.merge!( DEFAULT.merge( @data ) )
        @data[:value] = decode( @data[:value].to_s )

        parsed_uri = uri_parse( action )
        if !@data[:path]
            path = parsed_uri.path
            path = !path.empty? ? path : '/'
            @data[:path] = path
        end

        @data[:domain] ||= ".#{parsed_uri.host}"

        @original = self.inputs.dup.freeze
    end

    #
    # Overrides {Capabilities::Auditable#audit} to enforce cookie exclusion
    # settings from {Arachni::Options#exclude_cookies}.
    #
    # @see Capabilities::Auditable#audit
    #
    def audit( *args )
        if Arachni::Options.exclude_cookies.include?( name )
            auditor.print_info "Skipping audit of '#{name}' cookie."
            return
        end
        super( *args )
    end

    # Indicates whether the cookie must be only sent over an encrypted channel.
    #
    # @return   [Bool]
    def secure?
        @data[:secure] == true
    end

    # Indicates whether the cookie is safe from modification from client-side code.
    #
    # @return   [Bool]
    def http_only?
        @data[:httponly] == true
    end

    # Indicates whether the cookie is to be discarded at the end of the session.
    #
    # Doesn't play a role during the scan but it can provide useful info to modules and such.
    #
    # @return   [Bool]
    def session?
        @data[:expires].nil?
    end

    # @return   [Time, NilClass]
    #   Expiration `Time` of the cookie or `nil` if it doesn't have one
    #   (i.e. is a session cookie).
    def expires_at
        expires
    end

    # Indicates whether or not the cookie has expired.
    #
    # @param    [Time]    time    To compare against.
    #
    # @return [Boolean]
    def expired?( time = Time.now )
        expires_at != nil && time > expires_at
    end

    #
    # @example
    #    p Cookie.from_set_cookie( 'http://owner-url.com', 'session=stuffstuffstuff' ).first.simple
    #    #=> {"session"=>"stuffstuffstuff"}
    #
    #
    # @return   [Hash]
    #   Simple representation of the cookie as a hash -- with the cookie name as
    #   `key` and the cookie value as `value`.
    def simple
        self.inputs.dup
    end

    # @return   [String]    Name of the current element, 'cookie' in this case.
    # @see Arachni::Element::COOKIE
    def type
        Arachni::Element::COOKIE
    end

    def to_h
        @data.dup
    end

    def dup
        super.tap { |d| d.action = self.action }
    end

    # @example
    #    p c = Cookie.from_set_cookie( 'http://owner-url.com', 'session=stuffstuffstuff' ).first
    #    #=> ["session=stuffstuffstuff"]
    #
    #    p c.inputs
    #    #=> {"session"=>"stuffstuffstuff"}
    #
    #    p c.inputs = { 'new-name' => 'new-value' }
    #    #=> {"new-name"=>"new-value"}
    #
    #    p c
    #    #=> new-name=new-value
    #
    #
    # @param    [Hash]  inputs   Sets inputs.
    def inputs=( inputs )
        k = inputs.keys.first.to_s
        v = inputs.values.first.to_s

        @data[:name]  = k
        @data[:value] = v

        if k.to_s.empty?
            super( {} )
        else
            super( { k => v } )
        end
    end

    # Overrides {Capabilities::Mutable#each_mutation} to handle cookie-specific
    # limitations and the {Arachni::Options#audit_cookies_extensively} option.
    #
    # @param (see Capabilities::Mutable#each_mutation)
    # @return (see Capabilities::Mutable#each_mutation)
    # @yield (see Capabilities::Mutable#each_mutation)
    # @yieldparam (see Capabilities::Mutable#each_mutation)
    #
    # @see Capabilities::Mutable#each_mutation
    def each_mutation( injection_str, opts = {}, &block )
        flip = opts.delete( :param_flip )

        super( injection_str, opts ) do |elem|
            yield elem

            next if !Arachni::Options.audit_cookies_extensively?
            elem.each_extensive_mutation( &block )
        end

        return if !flip
        elem = self.dup

        # when under HPG mode element auditing is strictly regulated
        # and when we flip params we essentially create a new element
        # which won't be on the whitelist
        elem.override_instance_scope

        elem.altered = 'Parameter flip'
        elem.inputs = { injection_str => seed }
        yield elem if block_given?
    end

    def each_extensive_mutation
        return if orphan?

        (auditor.page.links | auditor.page.forms).each do |e|
            next if e.inputs.empty?

            c = e.dup
            c.altered = "mutation for the '#{name}' cookie"
            c.auditor = auditor
<<<<<<< HEAD
            c.audit_options[:cookies] = self.inputs.dup
            c.inputs = Arachni::Module::KeyFiller.fill( c.inputs.dup )
=======
            c.opts[:cookies] = self.auditable.dup
            c.auditable = Arachni::Support::KeyFiller.fill( c.auditable.dup )
>>>>>>> cf43516e

            yield c
        end
    end

    # Uses the method name as a key to cookie attributes in {DEFAULT}.
    def method_missing( sym, *args, &block )
        return @data[sym] if @data.include? sym
        super( sym, *args, &block )
    end

    #
    # Used by {#method_missing} to determine if it should process the call.
    #
    # @return   [Bool]
    #
    def respond_to?( sym )
        (@data && @data.include?( sym )) || super( sym )
    end

    # @return   [String]    To be used in a `Cookie` HTTP request header.
    def to_s
        "#{encode( name, :name )}=#{encode( value )}"
    end

    # @return   [String]    Converts self to a `Set-Cookie` string.
    def to_set_cookie
        set_cookie = "#{self.to_s}; "
        set_cookie << to_h.map do |k, v|
            next if !v || !self.class.keep_for_set_cookie.include?( k )
            "#{k.capitalize}=#{v}"
        end.compact.join( '; ' )

        set_cookie << '; Secure'   if secure?
        set_cookie << '; HttpOnly' if http_only?
        set_cookie
    end

    # Parses a Netscape Cookie-jar into an Array of {Cookie}.
    #
    # @param   [String]    url          request URL
    # @param   [String]    filepath     Netscape HTTP cookiejar file
    #
    # @return   [Array<Cookie>]
    #
    # @see http://curl.haxx.se/rfc/cookie_spec.html
    def self.from_file( url, filepath )
        File.open( filepath, 'r' ).map do |line|
            # skip empty lines
            next if (line = line.strip).empty? || line[0] == '#'

            c = {}
            c['domain'], foo, c['path'], c['secure'], c['expires'], c['name'],
                c['value'] = *line.split( "\t" )

            # expiry date is optional so if we don't have one push everything back
            begin
                c['expires'] = expires_to_time( c['expires'] )
            rescue
                c['value'] = c['name'].dup
                c['name'] = c['expires'].dup
                c['expires'] = nil
            end
            c['secure'] = (c['secure'] == 'TRUE') ? true : false
            new( { url: url }.merge( c.symbolize_keys ) )
        end.flatten.compact
    end

    # Converts a cookie's expiration date to a Ruby `Time` object.
    #
    # @example String time format
    #    p Cookie.expires_to_time "Tue, 02 Oct 2012 19:25:57 GMT"
    #    #=> 2012-10-02 22:25:57 +0300
    #
    # @example Seconds since Epoch
    #    p Cookie.expires_to_time "1596981560"
    #    #=> 2020-08-09 16:59:20 +0300
    #
    #    p Cookie.expires_to_time 1596981560
    #    #=> 2020-08-09 16:59:20 +0300
    #
    # @param    [String]    expires
    #
    # @return   [Time]
    def self.expires_to_time( expires )
        return nil if expires == '0'
        (expires_to_i = expires.to_i) > 0 ? Time.at( expires_to_i ) : Time.parse( expires )
    end

    # Extracts cookies from an HTTP {Arachni::HTTP::Response response}.
    #
    # @param   [Arachni::HTTP::Response]    response
    #
    # @return   [Array<Cookie>]
    #
    # @see .from_document
    # @see .from_headers
    def self.from_response( response )
        ( from_document( response.url, response.body ) |
         from_headers( response.url, response.headers ) )
    end

    # Extracts cookies from a document based on `Set-Cookie` `http-equiv` meta tags.
    #
    # @param    [String]    url     Owner URL.
    # @param    [String, Nokogiri::HTML::Document]    document
    #
    # @return   [Array<Cookie>]
    #
    # @see .parse_set_cookie
    def self.from_document( url, document )
        # optimizations in case there are no cookies in the doc,
        # avoid parsing unless absolutely necessary!
        if !document.is_a?( Nokogiri::HTML::Document )
            # get get the head in order to check if it has an http-equiv for set-cookie
            head = document.to_s.match( /<head(.*)<\/head>/imx )

            # if it does feed the head to the parser in order to extract the cookies
            return [] if !head || !head.to_s.downcase.substring?( 'set-cookie' )

            document = Nokogiri::HTML( head.to_s )
        end

        Arachni::Utilities.exception_jail {
            document.search( "//meta[@http-equiv]" ).map do |elem|
                next if elem['http-equiv'].downcase != 'set-cookie'
                from_set_cookie( url, elem['content'] )
            end.flatten.compact
        } rescue []
    end

    # Extracts cookies from the `Set-Cookie` HTTP response header field.
    #
    # @param    [String]    url     request URL
    # @param    [Hash]      headers
    #
    # @return   [Array<Cookie>]
    #
    # @see .forms_set_cookie
    def self.from_headers( url, headers )
        headers = Arachni::HTTP::Headers.new( headers )
        return [] if headers.set_cookie.empty?

        exception_jail {
            headers.set_cookie.map { |c| from_set_cookie( url, c ) }.flatten
        } rescue []
    end

    # Parses the `Set-Cookie` header value into cookie elements.
    #
    #
    # @param    [String]    url     Request URL.
    # @param    [Hash]      str     `Set-Cookie` string
    #
    # @return   [Array<Cookie>]
    def self.from_set_cookie( url, str )
        WEBrick::Cookie.parse_set_cookies( str ).flatten.uniq.map do |cookie|
            cookie_hash = {}
            cookie.instance_variables.each do |var|
                cookie_hash[var.to_s.gsub( /@/, '' )] = cookie.instance_variable_get( var )
            end
            cookie_hash['expires'] = cookie.expires

            cookie_hash['path'] ||= '/'
            cookie_hash['name']  = decode( cookie.name )
            cookie_hash['value'] = decode( cookie.value )

            new( { url: url }.merge( cookie_hash.symbolize_keys ) )
        end.flatten.compact
    end
    def self.parse_set_cookie( *args )
        from_set_cookie( *args )
    end

    # Parses a string formatted for the `Cookie` HTTP request header field
    # into cookie elements.
    #
    # @param    [String]    url     Request URL.
    # @param    [Hash]      string  `Cookie` string.
    #
    # @return   [Array<Cookie>]
    def self.from_string( url, string )
        return [] if string.empty?
        string.split( ';' ).map do |cookie_pair|
            k, v = *cookie_pair.split( '=', 2 )
            new( url: url, inputs: { decode( k.strip ) => decode( v.strip ) } )
        end.flatten.compact
    end

    #
    # Encodes a {String}'s reserved characters in order to prepare it for
    # the `Cookie` header field.
    #
    # @example
    #    p Cookie.encode "+;%=\0 "
    #    #=> "%2B%3B%25%3D%00+"
    #
    # @param    [String]    str
    #
    # @return   [String]
    #
    def self.encode( str, type = :value )
        reserved = "+;%\0"
        reserved << '=' if type == :name

        URI.encode( str, reserved ).recode.gsub( ' ', '+' )
    end
    # @see .encode
    def encode( *args )
        self.class.encode( *args )
    end

    #
    # Decodes a {String} encoded for the `Cookie` header field.
    #
    # @example
    #    p Cookie.decode "%2B%3B%25%3D%00+"
    #    #=> "+;%=\x00 "
    #
    # @param    [String]    str
    #
    # @return   [String]
    #
    def self.decode( str )
        URI.decode( str.to_s.recode.gsub( '+', ' ' ) )
    end
    # @see .decode
    def decode( str )
        self.class.decode( str )
    end

    private
    def http_request( opts = {}, &block )
        opts[:cookies] = opts.delete( :parameters )

        self.method == :get ?
            http.get( self.action, opts, &block ) :
            http.post( self.action, opts, &block )
    end

    def self.keep_for_set_cookie
        return @keep if @keep

        @keep = Set.new( DEFAULT.keys )
        @keep.delete( :name )
        @keep.delete( :value )
        @keep.delete( :url )
        @keep.delete( :secure )
        @keep.delete( :httponly )
        @keep.delete( :version )
        @keep
    end

end
end

Arachni::Cookie = Arachni::Element::Cookie<|MERGE_RESOLUTION|>--- conflicted
+++ resolved
@@ -226,13 +226,8 @@
             c = e.dup
             c.altered = "mutation for the '#{name}' cookie"
             c.auditor = auditor
-<<<<<<< HEAD
             c.audit_options[:cookies] = self.inputs.dup
-            c.inputs = Arachni::Module::KeyFiller.fill( c.inputs.dup )
-=======
-            c.opts[:cookies] = self.auditable.dup
-            c.auditable = Arachni::Support::KeyFiller.fill( c.auditable.dup )
->>>>>>> cf43516e
+            c.inputs = Arachni::Support::KeyFiller.fill( c.inputs.dup )
 
             yield c
         end
