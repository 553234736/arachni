=begin
    Copyright 2010-2014 Tasos Laskos <tasos.laskos@gmail.com>
    All rights reserved.
=end

module Arachni

require Options.paths.lib + 'element_filter'

# Trainer class
#
# Analyzes key HTTP responses looking for new auditable elements.
#
# @author Tasos Laskos <tasos.laskos@gmail.com>
class Trainer
    include UI::Output
    include ElementFilter
    include Utilities

    personalize_output

    MAX_TRAININGS_PER_URL = 25

    # @param    [Arachni::Framework]  framework
    def initialize( framework )
        @framework  = framework
        @updated    = false

        @on_new_page_blocks = []
        @trainings_per_url  = Hash.new( 0 )

        # get us setup using the page that is being audited as a seed page
        framework.on_audit_page { |page| self.page = page }

        framework.http.add_on_complete do |response|
            next if !response.request.train?

            if response.redirect?
                reference_url = @page ? @page.url : @framework.opts.url
                redirect_url  = to_absolute( response.headers.location, reference_url )

                framework.http.get( redirect_url ) { |res| push res }
                next
            end

            push response
        end
    end

    #
    # Passes the response on for analysis.
    #
    # If the response contains new elements it creates a new page
    # with those elements and pushes it a buffer.
    #
    # These new pages can then be retrieved by flushing the buffer (#flush).
    #
    # @param  [Arachni::HTTP::Response]  response
    #
    def push( response )
        if !@page
            print_debug 'No seed page assigned yet.'
            return
        end

<<<<<<< HEAD
        if @framework.page_limit_reached?
            print_info 'Link count limit reached, skipping analysis.'
            return
=======
        if @framework.link_count_limit_reached?
            print_verbose 'Link count limit reached, skipping analysis.'
            return false
>>>>>>> b9bfd5ad
        end

        @parser = Parser.new( response )

<<<<<<< HEAD
        return false if !@parser.text? ||
            @trainings_per_url[@parser.url] >= MAX_TRAININGS_PER_URL ||
            redundant_path?( @parser.url ) || skip_resource?( response )
=======
        return false if !@parser.text?

        skip_message = nil
        if @trainings_per_url[@parser.url] >= MAX_TRAININGS_PER_URL
            skip_message = "Reached maximum trainings (#{MAX_TRAININGS_PER_URL})"
        elsif redundant_path?( @parser.url )
            skip_message = 'Matched redundancy filters'
        elsif skip_resource?( res )
            skip_message = 'Matched exclusion criteria'
        end

        if skip_message
            print_verbose "#{skip_message}, skipping: #{@parser.url}"
            return false
        end
>>>>>>> b9bfd5ad

        analyze response
        true
    rescue => e
        print_error e.to_s
        print_error_backtrace e
    end

    #
    # Sets the current working page and inits the element DB.
    #
    # @param    [Arachni::Page]    page
    #
    def page=( page )
        init_db_from_page page
        @page = page.dup
    end
    alias :init :page=

    def on_new_page( &block )
        @on_new_page_blocks << block
    end

    private

    # Analyzes a response looking for new links, forms and cookies.
    #
    # @param   [Arachni::HTTP::Response]  response
    def analyze( response )
        print_debug "Started for response with request ID: ##{response.request.id}"

        new_elements = {
            cookies: find_new( :cookies )
        }

        # if the response body is the same as the page body and
        # no new cookies have appeared there's no reason to analyze the page
        if response.body == @page.body && !@updated && @page.url == @parser.url
            print_debug 'Page hasn\'t changed.'
            return
        end

        [ :forms, :links ].each { |type| new_elements[type] = find_new( type ) }

        if @updated
            @trainings_per_url[@parser.url] += 1

            page = @parser.page

            # Only keep new elements.
            new_elements.each { |type, elements| page.send( "#{type}=", elements ) }

            @on_new_page_blocks.each { |block| block.call page }

            # feed the page back to the framework
            @framework.push_to_page_queue( page )

            @updated = false
        end

        print_debug 'Training complete.'
    end

    def find_new( element_type )
        elements, count = send( "update_#{element_type}".to_sym, @parser.send( element_type ) )
        return [] if count == 0

        @updated = true
        print_info "Found #{count} new #{element_type}."

        prepare_new_elements( elements )
    end

    def prepare_new_elements( elements )
        elements.flatten.map { |elem| elem.override_instance_scope; elem }
    end

end
end<|MERGE_RESOLUTION|>--- conflicted
+++ resolved
@@ -63,24 +63,13 @@
             return
         end
 
-<<<<<<< HEAD
         if @framework.page_limit_reached?
             print_info 'Link count limit reached, skipping analysis.'
             return
-=======
-        if @framework.link_count_limit_reached?
-            print_verbose 'Link count limit reached, skipping analysis.'
-            return false
->>>>>>> b9bfd5ad
         end
 
         @parser = Parser.new( response )
 
-<<<<<<< HEAD
-        return false if !@parser.text? ||
-            @trainings_per_url[@parser.url] >= MAX_TRAININGS_PER_URL ||
-            redundant_path?( @parser.url ) || skip_resource?( response )
-=======
         return false if !@parser.text?
 
         skip_message = nil
@@ -88,7 +77,7 @@
             skip_message = "Reached maximum trainings (#{MAX_TRAININGS_PER_URL})"
         elsif redundant_path?( @parser.url )
             skip_message = 'Matched redundancy filters'
-        elsif skip_resource?( res )
+        elsif skip_resource?( response )
             skip_message = 'Matched exclusion criteria'
         end
 
@@ -96,7 +85,6 @@
             print_verbose "#{skip_message}, skipping: #{@parser.url}"
             return false
         end
->>>>>>> b9bfd5ad
 
         analyze response
         true
