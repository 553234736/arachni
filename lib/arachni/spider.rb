--- conflicted
+++ resolved
@@ -118,15 +118,9 @@
                         call_on_each_response_blocks( res )
                     end
 
-<<<<<<< HEAD
-        while( !@paths.empty? )
-            while( !@paths.empty? && url = parser.to_absolute( @paths.pop ) )
-                next if skip?( url ) || visited.include?( url )
-=======
                     if @on_each_page_blocks.any?
                         call_on_each_page_blocks( pass_pages_to_block ? obj : Page.from_response( res, @opts ) )
                     end
->>>>>>> f1efcd64
 
                     push( obj.paths )
                 end
