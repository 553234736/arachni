--- conflicted
+++ resolved
@@ -248,18 +248,7 @@
     # Displays version number, revision number, author details etc.
     #
     def banner
-<<<<<<< HEAD
-
-        puts 'Arachni - Web Application Security Scanner Framework
-       Author: Tasos "Zapotek" Laskos <tasos.laskos@gmail.com>
-                                      <zapotek@segfault.gr>
-               (With the support of the community and the Arachni Team.)
-
-       Website:       http://github.com/Arachni/arachni
-       Documentation: http://github.com/Arachni/arachni/wiki'
-=======
         puts BANNER
->>>>>>> f1efcd64
         puts
         puts
     end
