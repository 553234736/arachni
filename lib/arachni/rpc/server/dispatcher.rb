=begin
    Copyright 2010-2014 Tasos Laskos <tasos.laskos@gmail.com>
    All rights reserved.
=end

require 'socket'
require 'sys/proctable'

module Arachni

require Options.dir['lib'] + 'rpc/client'
require Options.dir['lib'] + 'rpc/server/base'
require Options.dir['lib'] + 'rpc/server/instance'
require Options.dir['lib'] + 'rpc/server/output'

module RPC
class Server

#
# Dispatches RPC Instances on demand providing a centralized environment
# for multiple clients and allows for extensive process monitoring.
#
# The process goes something like this:
#
# * On initialization the Dispatcher populates the Instance pool.
# * A client issues a {#dispatch} call.
# * The Dispatcher pops an Instance from the pool
#   * Asynchronously replenishes the pool
#   * Gives the Instance credentials to the client (url, auth token, etc.)
# * The client connects to the Instance using these credentials.
#
# Once the client finishes using the RPC Instance he *must* shut it down
# otherwise the system will be eaten away by zombie RPC Instance processes.
#
# @author Tasos "Zapotek" Laskos <tasos.laskos@gmail.com>
#
class Dispatcher
    require Options.dir['lib'] + 'rpc/server/dispatcher/node'
    require Options.dir['lib'] + 'rpc/server/dispatcher/handler'

    include Utilities
    include UI::Output
    include ::Sys

    HANDLER_NAMESPACE = Handler

    def initialize( opts = Options.instance )
        banner

        @opts = opts

        @opts.rpc_port             ||= 7331
        @opts.rpc_address          ||= 'localhost'
        @opts.rpc_external_address ||= @opts.rpc_address
        @opts.pool_size            ||= 5

        if @opts.help
            print_help
            exit 0
        end

        @server = Base.new( @opts )
        @server.logger.level = @opts.datastore[:log_level] if @opts.datastore[:log_level]

        @server.add_async_check do |method|
            # methods that expect a block are async
            method.parameters.flatten.include? :block
        end

        @url = "#{@opts.rpc_external_address}:#{@opts.rpc_port.to_s}"

        # let the instances in the pool know who to ask for routing instructions
        # when we're in grid mode.
        @opts.datastore[:dispatcher_url] = @url.dup

        prep_logging

        print_status 'Initing RPC Server...'

        @server.add_handler( 'dispatcher', self )

        # trap interrupts and exit cleanly when required
        trap_interrupts { shutdown }

        @jobs          = []
        @consumed_pids = []
        @pool          = ::EM::Queue.new

        if @opts.pool_size > 0
            print_status 'Warming up the pool...'
            @opts.pool_size.times { add_instance_to_pool( false ) }
        end

        # Check up on the pool and start the server once it has been filled.
        timer = ::EM::PeriodicTimer.new( 0.1 ) do
            next if @opts.pool_size != @pool.size
            timer.cancel

            _handlers.each do |name, handler|
                @server.add_handler( name, handler.new( @opts, self ) )
            end

            @node = Node.new( @opts, @logfile )
            @server.add_handler( 'node', @node )

            print_status 'Initialization complete.'

            run
        end
    end

    def handlers
        _handlers.keys
    end

    # @return   [TrueClass]   true
    def alive?
        @server.alive?
    end

    # @return   [String]
    #   URL of the least burdened Dispatcher. If not a grid member it will
    #   return this Dispatcher's URL.
    def preferred( &block )
        if !@node.grid_member?
            block.call @url
            return
        end

        each = proc do |neighbour, iter|
            connect_to_peer( neighbour ).workload_score do |score|
                iter.return (!score || score.rpc_exception?) ? nil : [neighbour, score]
            end
        end

        after = proc do |nodes|
            nodes.compact!
            nodes << [@url, workload_score]
            block.call nodes.sort_by { |_, score| score }[0][0]
        end

        ::EM::Iterator.new( @node.neighbours ).map( each, after )
    end

    #
    # Dispatches an {Instance} from the pool.
    #
    # @param    [String]  owner     An owner to assign to the {Instance}.
    # @param    [Hash]    helpers   Hash of helper data to be added to the job.
    # @param    [Boolean]    load_balance
    #   Return an {Instance} from the least burdened {Dispatcher} (when in Grid mode)
    #   or from this one directly?
    #
    # @return   [Hash, false, nil]
    #   Depending on availability:
    #
    #   * `Hash`: Includes URL, owner, clock info and proc info.
    #   * `false`: Pool is currently empty, check back again in a few seconds.
    #   * `nil`: The {Dispatcher} was configured with a pool-size of `0`.
    #
    def dispatch( owner = 'unknown', helpers = {}, load_balance = true, &block )
        if load_balance && @node.grid_member?
            preferred do |url|
                connect_to_peer( url ).dispatch( owner, helpers, false, &block )
            end
            return
        end

        if @opts.pool_size <= 0
            block.call nil
            return
        end

        if @pool.empty?
            block.call false
        else
            @pool.pop do |cjob|
                cjob['owner']     = owner.to_s
                cjob['starttime'] = Time.now
                cjob['helpers']   = helpers

                print_status "Instance dispatched -- PID: #{cjob['pid']} - " +
                    "Port: #{cjob['port']} - Owner: #{cjob['owner']}"

                @jobs << cjob
                block.call cjob
            end
        end

        ::EM.next_tick { add_instance_to_pool }
    end

    #
    # Returns proc info for a given pid
    #
    # @param    [Fixnum]      pid
    #
    # @return   [Hash]
    #
    def job( pid )
        @jobs.each do |j|
            next if j['pid'] != pid
            cjob = j.dup

            cjob['currtime'] = Time.now
            cjob['age']      = cjob['currtime'] - cjob['birthdate']
            cjob['runtime']  = cjob['currtime'] - cjob['starttime']
            cjob['proc']     = proc_hash( cjob['pid'] )

            return cjob
        end
    end

    # @return   [Array<Hash>]   Returns proc info for all jobs.
    def jobs
        @jobs.map { |cjob| job( cjob['pid'] ) }.compact
    end

    #
    # @return   [Array<Hash>]   Returns proc info for all running jobs.
    #
    # @see #jobs
    #
    def running_jobs
        jobs.reject { |job| job['proc'].empty? }
    end

    #
    # @return   [Array<Hash>]   Returns proc info for all finished jobs.
    #
    # @see #jobs
    #
    def finished_jobs
        jobs.select { |job| job['proc'].empty? }
    end

    # @return   [Float]
    #   Workload score for this Dispatcher, calculated using the number
    #   of {#running_jobs} and the configured node weight.
    #
    #   Lower is better.
    #
    def workload_score
        score = (running_jobs.size + 1).to_f
        score *= @node.info['weight'].to_f if @node.info['weight']
        score
    end

    # @return   [Hash]
    #   Returns server stats regarding the jobs and pool.
    def stats
        stats_h = {
            'running_jobs'   => running_jobs,
            'finished_jobs'  => finished_jobs,
            'init_pool_size' => @opts.pool_size,
            'curr_pool_size' => @pool.size,
            'consumed_pids'  => @consumed_pids
        }

        stats_h.merge!( 'node' => @node.info, 'neighbours' => @node.neighbours )
        stats_h['node']['score']  = workload_score

        stats_h
    end

    # @return   [String]    contents of the log file
    def log
        IO.read prep_logging
    end

    # @return   [Hash]   the server's proc info
    def proc_info
        proc_hash( Process.pid ).merge( 'node' => @node.info )
    end

    private

    def self._handlers
        @handlers ||= nil
        return @handlers if @handlers

        @handlers = Component::Manager.new( Options.dir['rpcd_handlers'], HANDLER_NAMESPACE )
        @handlers.load_all
        @handlers
    end

    def _handlers
        self.class._handlers
    end

    #
    # Outputs the Arachni banner.<br/>
    # Displays version number, revision number, author details etc.
    #
    def banner
        puts BANNER
        puts
        puts
    end

    def print_help
        puts <<USAGE
  Usage:  arachni_rpcd \[options\]

  Supported options:

    -h
    --help                      output this

    --address=<host>            specify address to bind to
                                    (Default: #{@opts.rpc_address})

    --external-address=<host>   specify the external address used to access this Dispatcher
                                    (Defaults to the value of '--address'.)

    --port=<num>                specify port to listen to
                                    (Default: #{@opts.rpc_port})

    --port-range=<beginning>-<end>

                                specify port range for the RPC instances
                                    (Make sure to allow for a few hundred ports.)
                                    (Default: #{@opts.rpc_instance_port_range.join( '-' )})

    --reroute-to-logfile        reroute all output to a logfile under 'logs/'

    --pool-size=<num>           how many server workers/processes should be available
                                  at any given moment (Default: #{@opts.pool_size})

    --neighbour=<URL>           URL of a neighbouring Dispatcher (used to build a grid)

    --weight=<float>            weight of the Dispatcher

    --pipe-id=<string>          bandwidth pipe identification

    --nickname=<string>         nickname of the Dispatcher

    --debug


    SSL --------------------------

    (All SSL options will be honored by the dispatched RPC instances as well.)
    (Do *not* use encrypted keys!)

    --ssl-pkey   <file>         location of the server SSL private key (.pem)
                                    (Used to verify the server to the clients.)

    --ssl-cert   <file>         location of the server SSL certificate (.pem)
                                    (Used to verify the server to the clients.)

    --node-ssl-pkey   <file>    location of the client SSL private key (.pem)
                                    (Used to verify this node to other servers.)

    --node-ssl-cert   <file>    location of the client SSL certificate (.pem)
                                    (Used to verify this node to other servers.)

    --ssl-ca     <file>         location of the CA certificate (.pem)

USAGE
    end


    def trap_interrupts( &block )
        %w(QUIT INT).each do |signal|
            trap( signal, &block || Proc.new{ } ) if Signal.list.has_key?( signal )
        end
    end

    # Starts the dispatcher's server
    def run
        print_status 'Starting the server...'
        @server.start
    rescue => e
        print_error e.to_s
        print_error_backtrace e

        $stderr.puts "Could not start server, for details see: #{@logfile}"

        # If the server fails to start kill the pool Instances
        # to prevent zombie processes.
        @consumed_pids.each { |p| kill p }
        exit 1
    end

    def shutdown
        print_status 'Shutting down...'
        @server.shutdown
    end

    def kill( pid )
        begin
            10.times { Process.kill( 'KILL', pid ) }
            return false
        rescue Errno::ESRCH
            return true
        end
    end

    def add_instance_to_pool( one_at_a_time = true )
        return if @operation_in_progress && one_at_a_time
        @operation_in_progress = true

        owner = 'dispatcher'
        port  = available_port
        token = generate_token

        pid = fork do
            @opts.rpc_port = port
            Server::Instance.new( @opts, token )
        end

        # Let the child go about its business.
        Process.detach( pid )
        @consumed_pids << pid

        print_status "Instance added to pool -- PID: #{pid} - " +
            "Port: #{port} - Owner: #{owner}"

        url = "#{@opts.rpc_address}:#{port}"

        # Wait until the Instance has booted before adding it to the pool.
        when_instance_ready( url, token ) do
            @operation_in_progress = false

            @pool << {
                'token'     => token,
                'pid'       => pid,
                'port'      => port,
<<<<<<< HEAD
                'url'       => url,
=======
                'url'       => "#{@opts.rpc_external_address}:#{port}",
>>>>>>> 34cd2281
                'owner'     => owner,
                'birthdate' => Time.now
            }
        end
    end

    def when_instance_ready( url, token, &block )
        options = OpenStruct.new( @opts.to_h.symbolize_keys( false ) )
        options.max_retries = 0

        client = Client::Instance.new( options, url, token )
        timer = ::EM::PeriodicTimer.new( 0.1 ) do
            client.service.alive? do |r|
                next if r.rpc_exception?

                timer.cancel
                client.close

                block.call
            end
        end

    end

    def prep_logging
        # reroute all output to a logfile
        @logfile ||= reroute_to_file( @opts.dir['logs'] +
            "/Dispatcher - #{Process.pid}-#{@opts.rpc_port}.log" )
    end

    def proc_hash( pid )
        struct_to_h( ProcTable.ps( pid ) )
    end

    def connect_to_peer( url )
        Client::Dispatcher.new( @opts, url )
    end

    def struct_to_h( struct )
        hash = {}
        return hash if !struct

        struct.each_pair do |k, v|
            v = v.to_s if v.is_a?( Bignum ) || v.is_a?( Fixnum )
            hash[k.to_s] = v
        end

        hash
    end

end

end
end
end<|MERGE_RESOLUTION|>--- conflicted
+++ resolved
@@ -417,7 +417,7 @@
         print_status "Instance added to pool -- PID: #{pid} - " +
             "Port: #{port} - Owner: #{owner}"
 
-        url = "#{@opts.rpc_address}:#{port}"
+        url = "#{@opts.rpc_external_address}:#{port}"
 
         # Wait until the Instance has booted before adding it to the pool.
         when_instance_ready( url, token ) do
@@ -427,11 +427,7 @@
                 'token'     => token,
                 'pid'       => pid,
                 'port'      => port,
-<<<<<<< HEAD
                 'url'       => url,
-=======
-                'url'       => "#{@opts.rpc_external_address}:#{port}",
->>>>>>> 34cd2281
                 'owner'     => owner,
                 'birthdate' => Time.now
             }
