--- conflicted
+++ resolved
@@ -152,7 +152,8 @@
     # @return    [Array<Element::Link>]
     # @see Parser#links
     def links
-        @links ||= (!@links && !@parser) ? [] : @parser.links
+        @links ||= (!@links && !@parser) ? [] :
+            @parser.links | [Link.new( action: @url, inputs: query_vars )]
     end
 
     # @param    [Array<Element::Link>]  links
@@ -229,7 +230,6 @@
         @document ||= (@parser.nil? ? Nokogiri::HTML( body ) : @parser.document)
     end
 
-<<<<<<< HEAD
     # @return   [Boolean]
     #   `true` if the page contains client-side code, `false` otherwise.
     def has_script?
@@ -255,13 +255,6 @@
                     return @has_javascript = true
                 end
             end
-=======
-    def marshal_dump
-        instance_variables.inject( {} ) do |h, iv|
-            next h if iv == :@document
-            h[iv] = instance_variable_get( iv )
-            h
->>>>>>> 34cd2281
         end
 
         @has_javascript = false
@@ -279,8 +272,6 @@
         document.css( 'title' ).first.text rescue nil
     end
 
-<<<<<<< HEAD
-=======
     # @return   [Hash]  Converts the page data to a hash.
     def to_h
         instance_variables.reduce({}) do |h, iv|
@@ -291,7 +282,6 @@
     end
     alias :to_hash :to_h
 
->>>>>>> 34cd2281
     def hash
         "#{dom.transitions}:#{@body.hash}:#{elements.map(&:hash).sort}".hash
     end
