=begin
    Copyright 2010-2014 Tasos Laskos <tasos.laskos@gmail.com>
    All rights reserved.
=end

module Arachni

#
# Session management class.
#
# Handles logins, provided log-out detection, stores and executes login sequences
# and provided general webapp session related helpers.
#
# @author Tasos "Zapotek" Laskos <tasos.laskos@gmail.com>
#
class Session
    include UI::Output
    include Utilities

    #
    # {Session} error namespace.
    #
    # All {Session} errors inherit from and live under it.
    #
    # @author Tasos "Zapotek" Laskos <tasos.laskos@gmail.com>
    #
    class Error < Arachni::Error

        #
        # Raised when a login check is required to perform an action but none
        # has been configured.
        #
        # @author Tasos "Zapotek" Laskos <tasos.laskos@gmail.com>
        #
        class NoLoginCheck < Error
        end
    end

    LOGIN_TRIES      = 5
    LOGIN_RETRY_WAIT = 5

    # @return   [Options]  options
    attr_reader :opts

    #
    # A block used to login to the webapp.
    #
    # The block should log the framework into the webapp and return `true` on
    # success, `false` on failure.
    #
    # @return   [Block]
    #
    attr_accessor :login_sequence

    #
    # A block used to check whether or not we're logged in to the webapp.
    #
    # It should:
    #
    #   * return `true` on success, `false` on failure.
    #   * expect 2 parameters, the first one being a hash of HTTP options and
    #       the second one an optional block.
    #
    # If a block has been set, the check should work async and pass the result
    # to the block, otherwise it should simply return the result.
    #
    # The result of the check should be `true` or `false`.
    #
    # A good example of this can be found in {#set_login_check}.
    #
    # @return   [Block]
    #
    # @see #set_login_check
    #
    attr_accessor :login_check

    #
    # Sets a login form and generates a login sequence from it.
    #
    # The form must be kosher, best be generated by one of the {Arachni::Element::Form}
    # helpers, {Parser} or {#find_login_form}.
    #
    # Once you get the right form you need to update it with the appropriate values
    # before passing it to this accessor.
    #
    # @return   [Element::Form]
    #
    attr_accessor :login_form

    def initialize( opts = Arachni::Options.instance )
        @opts = opts
    end

    # @return   [Array<Element::Cookie>]    session cookies
    def cookies
        http.cookies.select{ |c| c.session? }
    end

    #
    # Tries to find the main session (login/ID) cookie.
    #
    # @param    [Block] block   block to be passed the cookie
    #
    # @raise    [Error::NoLoginCheck]   If no login-check has been configured.
    #
    def cookie( &block )
        return block.call( @session_cookie ) if @session_cookie
        fail Error::NoLoginCheck, 'No login-check has been configured.' if !has_login_check?

        cookies.each do |cookie|
            logged_in?( cookies: { cookie.name => '' } ) do |bool|
                next if bool
                block.call( @session_cookie = cookie )
            end
        end
    end

    #
    # Finds a login forms based on supplied location, collection and criteria.
    #
    # @param    [Hash] opts
    # @option opts [Bool] :requires_password Does the login form include a password field? (Defaults to `true`)
    # @option opts [Array, Regexp] :action Regexp to match or String to compare against the form action.
    # @option opts [String, Array, Hash, Symbol] :inputs Inputs that the form must contain.
    # @option opts [Array<Element::Form>] :forms Collection of forms to look through.
    # @option opts [Page, Array<Page>] :pages Pages to look through.
    # @option opts [String] :url URL to fetch and look for forms.
    #
    # @param    [Block] block   if a block and a :url are given, the request
    #                               will run async and the block will be called
    #                               with the result of this method.
    #
    def find_login_form( opts = {}, &block )
        async = block_given?

        requires_password = (opts[:requires_password].nil? ? true : opts[:requires_password])

        find = proc do |cforms|
            cforms.select do |f|
                next if requires_password && !f.requires_password?

                oks   = []

                if action = opts[:action]
                    oks << !!(action.is_a?( Regexp ) ? f.action =~ action : f.action == action)
                end

                if inputs = opts[:inputs]
                    oks << f.has_inputs?( inputs )
                end

                oks.count( true ) == oks.size
            end.first
        end

        forms = if opts[:pages]
                    [opts[:pages]].flatten.map { |p| p.forms }.flatten
                elsif opts[:forms]
                    opts[:forms]
                elsif url = opts[:url]
                    http_opts = { http: { update_cookies: true } }

                    if async
                        page_from_url( url, http_opts ) { |p| block.call find.call( p.forms ) }
                    else
                        page_from_url( url, http_opts ).forms
                    end
                end

        find.call( forms || [] ) if !async
    end

    # @return   [Bool]  `true` if there is log-in capability, `false` otherwise.
    def can_login?
        has_login_sequence? && @login_check
    end

    # @return   [Bool, nil]
    #   `true` if logged-in, `false` otherwise, `nil` if there's no log-in
    #   capability.
    def ensure_logged_in
        return if !can_login?
        return true if logged_in?

        print_bad 'The scanner has been logged out.'
        print_info 'Trying to re-login...'

        LOGIN_TRIES.times do |i|
            break if login
            print_bad "Login attempt #{i+1} failed, retrying after " <<
                          "#{LOGIN_RETRY_WAIT} seconds..."
            sleep LOGIN_RETRY_WAIT
        end

        if !logged_in?
            print_bad 'Could not re-login.'
            false
        else
            print_ok 'Logged-in successfully.'
            true
        end
    end

    #
    # Uses the block in {#login_sequence} to login to the webapp.
    #
    # @return   [Bool, nil]
    #   `true` if login was successful, `false` if not, `nil` if no
    #   {#login_sequence} has been set.
    #
    def login
        login_sequence.call if has_login_sequence?
    end

    # @return   [Bool]  `true` if a login sequence exists, `false` otherwise.
    def has_login_sequence?
        !!login_sequence
    end

    #
    # Uses the block in {#login_check} to check in we're logged in to the webapp.
    #
    # @param    [Hash]   http_opts   Extra HTTP options to use for the check.
    # @param    [Block]  block
    #   If a block has been provided the check will be async and the result will
    #   be passed to it, otherwise the method will return the result.
    #
    #
    # @return   [Bool, nil]
    #   `true` if we're logged-in, `false` if not, `nil` if no
    #   {#login_sequence} has been set.
    #
    def logged_in?( http_opts = {}, &block )
        login_check.call( http_opts, block ) if has_login_check?
    end

    # @return   [Bool]  `true` if a login check exists, `false` otherwise.
    def has_login_check?
        !!login_check
    end

    def login_check( &block )
        return @login_check = block if block_given?

        if @opts.login_check_url && @opts.login_check_pattern
            set_login_check( @opts.login_check_url, @opts.login_check_pattern )
        end

        @login_check
    end

    #
    # A block used to login to the webapp.
    #
    # The block should log the framework into the webapp and return `true` on
    # success, `false` on failure.
    #
    # @param    [Block] block
    #   if a block has been given it will be set as the login sequence.
    #
    # @return   [Block]
    #
    def login_sequence( &block )
        if @login_form && !block_given?
            @login_sequence = proc do
<<<<<<< HEAD
                @login_form.refresh( update_cookies: true ).
                    submit( mode: :sync, update_cookies: true, follow_location: false )
=======
                if !(refreshed = @login_form.refresh( update_cookies: true ))
                    print_bad 'Login form has disappeared, cannot login.'
                    next
                end

                refreshed.submit(
                    async:           false,
                    update_cookies:  true,
                    follow_location: false
                ).response
>>>>>>> 34cd2281
            end
        end

        return @login_sequence if !block_given?
        @login_sequence = block
    end

    #
    # Sets a login check using the provided `url` and `regexp`.
    #
    # @param    [String, #to_s]  url        URL to request.
    # @param    [String, Regexp] pattern
    #   Pattern to match against the body of the response.
    #
    def set_login_check( url, pattern )
        login_check do |opts, block|
            bool = nil
            http.get( url.to_s, opts.merge( mode: block_given? ? :async : :sync ) ) do |res|
                bool = !!res.body.match( pattern )
                block.call( bool ) if block
            end

            bool
        end
    end

    # @return   [HTTP]  http interface
    def http
        HTTP::Client
    end

end
end<|MERGE_RESOLUTION|>--- conflicted
+++ resolved
@@ -263,21 +263,16 @@
     def login_sequence( &block )
         if @login_form && !block_given?
             @login_sequence = proc do
-<<<<<<< HEAD
-                @login_form.refresh( update_cookies: true ).
-                    submit( mode: :sync, update_cookies: true, follow_location: false )
-=======
                 if !(refreshed = @login_form.refresh( update_cookies: true ))
                     print_bad 'Login form has disappeared, cannot login.'
                     next
                 end
 
                 refreshed.submit(
-                    async:           false,
+                    mode:            :sync,
                     update_cookies:  true,
                     follow_location: false
-                ).response
->>>>>>> 34cd2281
+                )
             end
         end
 
