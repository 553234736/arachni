=begin
                  Arachni
  Copyright (c) 2010 Anastasios Laskos <tasos.laskos@gmail.com>

  This is free software; you can copy and distribute and modify
  this program under the term of the GPL v2.0 License
  (See LICENSE file for details)

=end

module Arachni
module Module


#
# Utilities class
#
# Includes some useful methods for the system, the modules etc...
#
# @author: Anastasios "Zapotek" Laskos
#                                      <tasos.laskos@gmail.com>
#                                      <zapotek@segfault.gr>
# @version: 0.1.1
#
module Utilities
  
    #
    # Gets path from URL
    #
    # @param   [String]   url
    #
    # @return  [String]   path
    #
    def Utilities.get_path( url )
        filename = File.basename( URI( url ).path )
        regexp = filename + '(.*)'
<<<<<<< HEAD
        return  url.gsub( Regexp.new( regexp ), '' )
=======
        path = url.gsub( Regexp.new( regexp ), '' )
        if( path == 'http:' || path == 'https:' )
            return url
        else
            return path
        end
>>>>>>> a2f0a424
    end
    
    #
    # Gets the reverse diff (strings that have not changed) between 2 strings
    #
    #
    # text1 = <<END
    # This is the first test.
    # Not really sure what else to put here...
    # END
    # 
    # text2 = <<END
    # This is the second test.
    # Not really sure what else to put here...
    # Boo-Yah!
    # END
    # 
    # Arachni::Modules::Utilities.rdiff( text1, text2 )
    #  # => "This is the  test.\nNot really sure what else to put here...\n"
    #
    #
    # @param  [String]  text1
    # @param  [String]  text2
    #
    # @return  [String]
    #
    def Utilities.rdiff( text1, text2 )
        
        return text1 if text1 == text2
        
        # get the words of the first text in an array
        words1 = text1.split( /\b/ )
    
        # get the words of the second text in an array
        words2 = text2.split( /\b/ )
    
        # get all the words that are different between the 2 arrays
        # math style!
        changes  = words1 - words2
        changes << words2 - words1
        changes.flatten!
    
        # get what hasn't changed (the rdiff, so to speak) as a string
        return ( words1 - changes ).join( '' ) 
    
    end
  
    def Utilities.seed
        @@seed ||= Digest::SHA2.hexdigest( srand( 1000 ).to_s )
    end
  
end  

end
end<|MERGE_RESOLUTION|>--- conflicted
+++ resolved
@@ -34,16 +34,12 @@
     def Utilities.get_path( url )
         filename = File.basename( URI( url ).path )
         regexp = filename + '(.*)'
-<<<<<<< HEAD
-        return  url.gsub( Regexp.new( regexp ), '' )
-=======
         path = url.gsub( Regexp.new( regexp ), '' )
         if( path == 'http:' || path == 'https:' )
             return url
         else
             return path
         end
->>>>>>> a2f0a424
     end
     
     #
