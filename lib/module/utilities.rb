--- conflicted
+++ resolved
@@ -47,11 +47,7 @@
             url = ( uri_decode( url ).to_s.unpack( 'A*' )[0] )
         end
 
-<<<<<<< HEAD
-        return uri_encode( url )
-=======
-        return URI.encode( CGI.unescapeHTML( url ) )
->>>>>>> 75011c8e
+        return uri_encode( CGI.unescapeHTML( url ) )
     end
 
     #
