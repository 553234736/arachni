--- conflicted
+++ resolved
@@ -361,13 +361,7 @@
             link['href'] = to_absolute( link['href'] )
 
             if !link['href'] then next end
-<<<<<<< HEAD
-            if( exclude?( link['href'] ) ) then next end
-            if( !include?( link['href'] ) ) then next end
-            if !in_domain?( uri_parser.parse( link['href'] ) ) then next end
-=======
             next if skip?( link['href'] )
->>>>>>> 75011c8e
 
             link['vars'] = {}
             link_vars( link['href'] ).each_pair {
