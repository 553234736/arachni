=begin
    Copyright 2010-2014 Tasos Laskos <tasos.laskos@arachni-scanner.com>

    This file is part of the Arachni Framework project and is subject to
    redistribution and commercial restrictions. Please see the Arachni Framework
    web site for more information on licensing and terms of use.
=end

# Unvalidated redirect check.
#
# It audits links, forms and cookies, injects URLs and checks the `Location`
# header field to determine whether the attack was successful.
#
# @author Tasos "Zapotek" Laskos <tasos.laskos@arachni-scanner.com>
# @version 0.2.1
<<<<<<< HEAD
=======
#
>>>>>>> b37a289f
# @see http://www.owasp.org/index.php/Top_10_2010-A10-Unvalidated_Redirects_and_Forwards
class Arachni::Checks::UnvalidatedRedirect < Arachni::Check::Base

    def self.payloads
        @payloads ||= [
            'www.arachni-boogie-woogie.com',
            'https://www.arachni-boogie-woogie.com',
            'http://www.arachni-boogie-woogie.com'
        ].map { |url| Arachni::URI( url ).to_s }
    end

    def self.payload?( url )
        (@set_payloads ||= Set.new( payloads )).include? Arachni::URI( url ).to_s
    end
    def payload?( url )
        self.class.payload? url
    end

    def run
        audit( self.class.payloads, submit: { follow_location: false } ) do |response, element|
            # If this was a sample/default value submission ignore it, we only
            # care about our payloads.
            next if !payload? element.seed

            # Simple check for straight HTTP redirection first.
            if payload? response.headers.location
                log vector: element, response: response
                next
            end

            # HTTP redirection check failed but if our payload ended up in the
            # response body it's worth loading it with a browser in case there's
            # a JS redirect.
            next if !response.body.include?( element.seed )

            with_browser do |browser|
                browser.load( response )

                if payload? browser.url
                    log vector: element, response: response
                end
            end
        end
    end

    def self.info
        {
            name:        'Unvalidated redirect',
            description: %q{
Injects URLs and checks the `Location` HTTP response header field and/or browser
URL to determine whether the attack was successful.
},
            elements:    ELEMENTS_WITH_INPUTS - [Element::LinkTemplate],
            author:      'Tasos "Zapotek" Laskos <tasos.laskos@arachni-scanner.com>',
            version:     '0.2.1',

            issue:       {
                name:            %q{Unvalidated redirect},
                description:     %q{
Web applications occasionally use parameter values to store the address of the
page to which the client will be redirected -- for example:
`yoursite.com/page.asp?redirect=www.yoursite.com/404.asp`

An unvalidated redirect occurs when the client is able to modify the affected
parameter value in the request and thus control the location of the redirection.
For example, the following URL `yoursite.com/page.asp?redirect=www.anothersite.com`
will redirect to `www.anothersite.com`.

Cyber-criminals will abuse these vulnerabilities in social engineering attacks
to get users to unknowingly visit malicious web sites.

Arachni has discovered that the server does not validate the parameter value prior
to redirecting the client to the injected value.
},
                references:  {
                    'OWASP Top 10 2010' => 'http://www.owasp.org/index.php/Top_10_2010-A10-Unvalidated_Redirects_and_Forwards'
                },
                tags:            %w(unvalidated redirect injection header location),
                cwe:             819,
                severity:        Severity::MEDIUM,
                remedy_guidance: %q{
The application should ensure that the supplied value for a redirect is permitted.
This can be achieved by performing whitelisting on the parameter value.

The whitelist should contain a list of pages or sites that the application is
permitted to redirect users to. If the supplied value does not match any value
in the whitelist then the server should redirect to a standard error page.
}
            }
        }
    end

end<|MERGE_RESOLUTION|>--- conflicted
+++ resolved
@@ -13,10 +13,7 @@
 #
 # @author Tasos "Zapotek" Laskos <tasos.laskos@arachni-scanner.com>
 # @version 0.2.1
-<<<<<<< HEAD
-=======
 #
->>>>>>> b37a289f
 # @see http://www.owasp.org/index.php/Top_10_2010-A10-Unvalidated_Redirects_and_Forwards
 class Arachni::Checks::UnvalidatedRedirect < Arachni::Check::Base
 
@@ -36,7 +33,7 @@
     end
 
     def run
-        audit( self.class.payloads, submit: { follow_location: false } ) do |response, element|
+        audit( self.class.payloads ) do |response, element|
             # If this was a sample/default value submission ignore it, we only
             # care about our payloads.
             next if !payload? element.seed
