--- conflicted
+++ resolved
@@ -3,11 +3,7 @@
 <table>
     <tr>
         <th>Version</th>
-<<<<<<< HEAD
-        <td>0.4.1.1</td>
-=======
         <td>v0.4.1.2</td>
->>>>>>> e5bbf47b
     </tr>
     <tr>
         <th>Homepage</th>
